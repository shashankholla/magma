import operator
from functools import reduce
import magma as m
from magma import In, Out, Bit, Clock, UInt, SInt, Circuit, Bits, uint, wire, compile
from magma.primitives import DefineRegister, DefineMux, DefineMemory

from magma.primitives import DefineAnd, And, and_
from magma.primitives import DefineOr, Or, or_
from magma.primitives import DefineXOr, XOr, xor
from magma.primitives import DefineInvert, Invert, invert
from magma.primitives import DefineEQ, EQ, eq

from magma.bit_vector import BitVector
<<<<<<< HEAD
#from magma.bitutils import int2seq
from magma.verilator.verilator import compile as compileverilator
from magma.verilator.verilator import run_verilator_test
from magma.verilator.function import testvectors
from magma.python_simulator import PythonSimulator
from magma.scope import Scope
from magma.verilator.function import testvectors
=======
from magma.bitutils import int2seq
from magma.testing.verilator import compile as compileverilator
from magma.testing.verilator import run_verilator_test
from magma.testing.function import testvectors
from magma.simulator import PythonSimulator
>>>>>>> 458fc181


def check_unary_circuit(circ, circ_name, reference):
    compile("build/{}".format(circ_name), circ, include_coreir=True)

    test_vectors = testvectors(circ, reference)
    compileverilator('build/sim_{}_main.cpp'.format(circ_name), circ, test_vectors)

    run_verilator_test(circ_name, 'sim_{}_main'.format(circ_name), circ_name)
    simulator = PythonSimulator(circ)
    for a, b, c, d in test_vectors:
        simulator.set_value(circ.a, a)
        simulator.evaluate()
        assert simulator.get_value(circ.b) == b
        assert simulator.get_value(circ.c) == c
        assert simulator.get_value(circ.d) == d


def check_circuit(circ, circ_name, reference):
    compile("build/{}".format(circ_name), circ, include_coreir=True)

    test_vectors = testvectors(circ, reference)
    compileverilator('build/sim_{}_main.cpp'.format(circ_name), circ, test_vectors)

    run_verilator_test(circ_name, 'sim_{}_main'.format(circ_name), circ_name)
    simulator = PythonSimulator(circ)
    for a, b, c, d, e in test_vectors:
        simulator.set_value(circ.a, a)
        simulator.set_value(circ.b, b)
        simulator.evaluate()
        assert simulator.get_value(circ.c) == c
        assert simulator.get_value(circ.d) == d
        assert simulator.get_value(circ.e) == e


def run_test(name, define_op, instance_op, op, python_op, types):

    def reference(a, b):
        val = python_op(a, b)
        return val, val, val

    def test(T, width):
        circ_name = "test_define_{}{}".format(name, width)
        circ = m.DefineCircuit(circ_name,
            *["a", In(T), "b", In(T), "c", Out(T),
              "d", Out(T), "e", Out(T)])
        wire(define_op(2, width)()(circ.a, circ.b), circ.c)
        wire(instance_op(2)(circ.a, circ.b), circ.d)
        wire(op(circ.a, circ.b), circ.e)
        m.EndDefine()

        check_circuit(circ, circ_name, reference)

    for type_ in types:
        if type_ == Bit:
            test(Bit, None)
        else:
            for width in range(1, 4):
                test(type_(width), width)


def run_compare_test(name, define_op, instance_op, op, python_op, types):
    def reference(a, b):
        val = python_op(a, b)
        return val, val, val

    def test(T, width):
        circ_name = "test_define_{}{}".format(name, width)
        circ = m.DefineCircuit(circ_name,
            *["a", In(T), "b", In(T), "c", Out(Bit),
              "d", Out(Bit), "e", Out(Bit)])
        wire(define_op(2, width)()(circ.a, circ.b), circ.c)
        wire(instance_op(2)(circ.a, circ.b), circ.d)
        wire(op(circ.a, circ.b), circ.e)
        m.EndDefine()

        check_circuit(circ, circ_name, reference)

    for type_ in types:
        if type_ == Bit:
            test(Bit, None)
        else:
            for width in range(1, 4):
                test(type_(width), width)


def test_and():
    run_test("and", DefineAnd, And, and_, operator.and_, [Bit, Bits])


def test_or():
    run_test("or", DefineOr, Or, or_, operator.or_, [Bit, Bits])


def test_xor():
    run_test("xor", DefineXOr, XOr, xor, operator.xor, [Bit, Bits])


def test_eq():
    run_compare_test("eq", DefineEQ, EQ, eq, operator.eq, [Bit, Bits])


def run_unary_op_test(name, define_op, instance_op, op, python_op):
    width = 4

    def reference(a):
        val = python_op(a)
        return val, val, val

    circ_name = "test_define_{}".format(name, width)
    circ = m.DefineCircuit(circ_name,
        *["a", In(Bits(width)),
          "b", Out(Bits(width)), "c", Out(Bits(width)),
          "d", Out(Bits(width))])
    wire(define_op(width)()(circ.a), circ.b)
    wire(instance_op()(circ.a), circ.c)
    wire(op(circ.a), circ.d)
    m.EndDefine()

    check_unary_circuit(circ, circ_name, reference)

def test_invert():
    run_unary_op_test("invert", DefineInvert, Invert, invert, operator.invert)


def test_register():
    N = 4
    Register4 = DefineRegister(N, T=UInt)
    class TestCircuit(Circuit):
        name = "test_register"
        IO = ["CLK", In(m.Clock), "out", Out(UInt(N))]
        @classmethod
        def definition(circuit):
            reg = Register4()
            wire(reg.out, circuit.out)
            wire(getattr(reg, "in"), reg.out + uint(1, N))
            wire(circuit.CLK, reg.clk)

    compile("build/test_register", TestCircuit, include_coreir=True)
    expected_sequence = [BitVector(x, num_bits=N) for x in range(1, 1 << N)]
    test_vectors = [[BitVector(0, num_bits=1), BitVector(0, num_bits=N)]]  # We hardcode the first ouput
    for output in expected_sequence:
        test_vectors.append([BitVector(1, num_bits=1), output])
        test_vectors.append([BitVector(0, num_bits=1), output])

    compileverilator('build/sim_test_register_main.cpp', TestCircuit, test_vectors)
    run_verilator_test('test_register', 'sim_test_register_main', 'test_register')

    simulator = PythonSimulator(TestCircuit, TestCircuit.CLK)
    for clk, expected in test_vectors:
        simulator.set_value(TestCircuit.CLK, clk)
        simulator.evaluate()
        assert simulator.get_value(TestCircuit.out) == expected

def test_register_ce():
    N = 4
    Register4 = DefineRegister(N, has_ce=True, T=UInt)
    class TestCircuit(Circuit):
        name = "test_register_ce"
        IO = ["CLK", In(m.Clock), "enable", In(Bit), "out", Out(UInt(N))]
        @classmethod
        def definition(circuit):
            reg = Register4().when(circuit.enable)
            wire(reg.out, circuit.out)
<<<<<<< HEAD
            wire(getattr(reg, "in"), reg.out + uint(1, N))
            wire(circuit.CLK, reg.clk)
=======
            wire(getattr(reg, "in"), reg.out + int2seq(1, N))
            m.wireclock(circuit, reg)
>>>>>>> 458fc181

    compile("build/test_register_ce", TestCircuit, include_coreir=True)
    expected_sequence = [BitVector(x, num_bits=N) for x in range(1, 1 << N)]
    test_vectors = [[BitVector(0, num_bits=1), BitVector(1, num_bits=1), BitVector(0, num_bits=N)]]  # We hardcode the first ouput
    for output in expected_sequence:
        test_vectors.append([BitVector(1, num_bits=1), BitVector(1, num_bits=1), output])
        test_vectors.append([BitVector(0, num_bits=1), BitVector(1, num_bits=1), output])
        # Should not advance with clock enable low
        test_vectors.append([BitVector(1, num_bits=1), BitVector(0, num_bits=1), output])
        test_vectors.append([BitVector(0, num_bits=1), BitVector(0, num_bits=1), output])

    compileverilator('build/sim_test_register_ce_main.cpp', TestCircuit, test_vectors)
    run_verilator_test('test_register_ce', 'sim_test_register_ce_main', 'test_register_ce')

    simulator = PythonSimulator(TestCircuit, TestCircuit.CLK)
    for clk, enable, expected in test_vectors:
        simulator.set_value(TestCircuit.CLK, clk)
        simulator.set_value(TestCircuit.enable, enable)
        simulator.evaluate()
        assert simulator.get_value(TestCircuit.out) == expected

def test_register_reset():
    N = 4
    Register4 = DefineRegister(N, has_reset=True, T=UInt)
    class TestCircuit(Circuit):
        name = "test_register_reset"
        IO = ["CLK", In(m.Clock), "reset", In(Bit), "out", Out(UInt(N))]
        @classmethod
        def definition(circuit):
            reg = Register4().reset(circuit.reset)
            wire(reg.out, circuit.out)
<<<<<<< HEAD
            wire(getattr(reg, "in"), reg.out + uint(1, N))
            wire(circuit.CLK, reg.clk)
=======
            wire(getattr(reg, "in"), reg.out + int2seq(1, N))
            m.wireclock(circuit, reg)
>>>>>>> 458fc181

    compile("build/test_register_reset", TestCircuit, include_coreir=True)
    expected_sequence = [BitVector(x, num_bits=N) for x in range(1, (1 << N) - 4)]
    test_vectors = [[BitVector(0, num_bits=1), BitVector(1, num_bits=1), BitVector(0, num_bits=N)]]  # We hardcode the first ouput
    for output in expected_sequence:
        test_vectors.append([BitVector(1, num_bits=1), BitVector(1, num_bits=1), output])
        test_vectors.append([BitVector(0, num_bits=1), BitVector(1, num_bits=1), output])
    test_vectors.append([BitVector(1, num_bits=1), BitVector(0, num_bits=1), BitVector(0, num_bits=N)])
    test_vectors.append([BitVector(0, num_bits=1), BitVector(1, num_bits=1), BitVector(0, num_bits=N)])

    # We hardcode the first ouput again
    test_vectors.append([BitVector(0, num_bits=1), BitVector(1, num_bits=1), BitVector(0, num_bits=N)])
    for output in expected_sequence:
        test_vectors.append([BitVector(1, num_bits=1), BitVector(1, num_bits=1), output])
        test_vectors.append([BitVector(0, num_bits=1), BitVector(1, num_bits=1), output])

    compileverilator('build/sim_test_register_reset_main.cpp', TestCircuit, test_vectors)
    run_verilator_test('test_register_reset', 'sim_test_register_reset_main', 'test_register_reset')

    simulator = PythonSimulator(TestCircuit, TestCircuit.CLK)
    for clk, reset, expected in test_vectors:
        simulator.set_value(TestCircuit.CLK, clk)
        simulator.set_value(TestCircuit.reset, reset)
        simulator.evaluate()
        assert simulator.get_value(TestCircuit.out) == expected

def test_mux():
    class TestCircuit(Circuit):
        name = "test_mux"
        IO = ["I0", In(Bits(4)), "I1", In(Bits(4)), "sel", In(Bit), "O", Out(Bits(4))]
        @classmethod
        def definition(circuit):
            mux4 = DefineMux(width=4)()
            wire(mux4.in0, circuit.I0)
            wire(mux4.in1, circuit.I1)
            wire(mux4.sel, circuit.sel)
            wire(mux4.out, circuit.O)

    def reference(a, b, sel):
        return b if sel.as_int() else a

    test_vectors = testvectors(TestCircuit, reference)

    compile("build/test_mux", TestCircuit, include_coreir=True)
    compileverilator('build/sim_test_mux_main.cpp', TestCircuit, test_vectors)
    run_verilator_test('test_mux', 'sim_test_mux_main', 'test_mux')

    simulator = PythonSimulator(TestCircuit)
    for I0, I1, sel, O in test_vectors:
        simulator.set_value(TestCircuit.I0, I0)
        simulator.set_value(TestCircuit.I1, I1)
        simulator.set_value(TestCircuit.sel, sel)
        simulator.evaluate()
        assert simulator.get_value(TestCircuit.O) == O

def test_memory():
    class TestCircuit(Circuit):
        name = "test_mem"
        IO = ["raddr", In(Bits(2)), 
              "waddr", In(Bits(2)), 
              "wdata", In(Bits(4)), 
              "rclk", In(Bit), 
              "ren", In(Bit), 
              "wclk", In(Bit), 
              "wen", In(Bit), 
              "rdata", Out(Bits(4))]
        @classmethod
        def definition(circuit):
            mem = DefineMemory(height=4, width=4)()
            wire(mem.raddr, circuit.raddr)
            wire(mem.rdata, circuit.rdata)
            wire(mem.rclk, circuit.rclk)
            wire(mem.ren, circuit.ren)
            wire(mem.waddr, circuit.waddr)
            wire(mem.wdata, circuit.wdata)
            wire(mem.wclk, circuit.wclk)
            wire(mem.wen, circuit.wen)

    def write_value(value, addr):
        test_vectors = []
        for wclk in [0, 1]:
            test_vectors.append([
                BitVector(0, num_bits=2), # raddr
                BitVector(addr, num_bits=2), # waddr
                BitVector(value, num_bits=4), # wdata
                BitVector(0, num_bits=1), # rclk
                BitVector(0, num_bits=1), # ren
                BitVector(wclk, num_bits=1), # wclk
                BitVector(1, num_bits=1), # wen
                BitVector(0, num_bits=4), # rdata
            ])
        for rclk in [0, 1]:
            test_vectors.append([
                BitVector(addr, num_bits=2), # raddr
                BitVector(0, num_bits=2), # waddr
                BitVector(0, num_bits=4), # wdata
                BitVector(rclk, num_bits=1), # rclk
                BitVector(1, num_bits=1), # ren
                BitVector(0, num_bits=1), # wclk
                BitVector(0, num_bits=1), # wen
                BitVector(value if rclk else 0, num_bits=4), # rdata
            ])
        return test_vectors
    test_vectors = []
    test_vectors.extend(write_value(7, 3))

    compile("build/test_mem", TestCircuit, include_coreir=True)
    compileverilator('build/sim_test_mem_main.cpp', TestCircuit, test_vectors)
    run_verilator_test('test_mem', 'sim_test_mem_main', 'test_mem')

    simulator = PythonSimulator(TestCircuit)
    for raddr, waddr, wdata, rclk, ren, wclk, wen, rdata in test_vectors:
        simulator.set_value(TestCircuit.raddr, raddr)
        simulator.set_value(TestCircuit.waddr, waddr)
        simulator.set_value(TestCircuit.wdata, wdata)
        simulator.set_value(TestCircuit.rclk, rclk)
        simulator.set_value(TestCircuit.ren, ren)
        simulator.set_value(TestCircuit.wclk, wclk)
        simulator.set_value(TestCircuit.wen, wen)
        simulator.evaluate()
        assert simulator.get_value(TestCircuit.rdata) == rdata

<|MERGE_RESOLUTION|>--- conflicted
+++ resolved
@@ -11,21 +11,12 @@
 from magma.primitives import DefineEQ, EQ, eq
 
 from magma.bit_vector import BitVector
-<<<<<<< HEAD
-#from magma.bitutils import int2seq
 from magma.verilator.verilator import compile as compileverilator
 from magma.verilator.verilator import run_verilator_test
 from magma.verilator.function import testvectors
 from magma.python_simulator import PythonSimulator
 from magma.scope import Scope
 from magma.verilator.function import testvectors
-=======
-from magma.bitutils import int2seq
-from magma.testing.verilator import compile as compileverilator
-from magma.testing.verilator import run_verilator_test
-from magma.testing.function import testvectors
-from magma.simulator import PythonSimulator
->>>>>>> 458fc181
 
 
 def check_unary_circuit(circ, circ_name, reference):
@@ -190,13 +181,8 @@
         def definition(circuit):
             reg = Register4().when(circuit.enable)
             wire(reg.out, circuit.out)
-<<<<<<< HEAD
             wire(getattr(reg, "in"), reg.out + uint(1, N))
             wire(circuit.CLK, reg.clk)
-=======
-            wire(getattr(reg, "in"), reg.out + int2seq(1, N))
-            m.wireclock(circuit, reg)
->>>>>>> 458fc181
 
     compile("build/test_register_ce", TestCircuit, include_coreir=True)
     expected_sequence = [BitVector(x, num_bits=N) for x in range(1, 1 << N)]
@@ -228,13 +214,8 @@
         def definition(circuit):
             reg = Register4().reset(circuit.reset)
             wire(reg.out, circuit.out)
-<<<<<<< HEAD
             wire(getattr(reg, "in"), reg.out + uint(1, N))
             wire(circuit.CLK, reg.clk)
-=======
-            wire(getattr(reg, "in"), reg.out + int2seq(1, N))
-            m.wireclock(circuit, reg)
->>>>>>> 458fc181
 
     compile("build/test_register_reset", TestCircuit, include_coreir=True)
     expected_sequence = [BitVector(x, num_bits=N) for x in range(1, (1 << N) - 4)]
