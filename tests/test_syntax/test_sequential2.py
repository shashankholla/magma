import tempfile
import os
import inspect

import ast_tools

import magma as m
from test_sequential import Register, DualClockRAM
from magma.testing import check_files_equal


def test_sequential2_basic():
    @m.sequential2()
    class Basic:
        def __init__(self):
            self.x = Register(4)
            self.y = Register(4)

        def __call__(self, I: m.Bits[4]) -> m.Bits[4]:
            return self.y(self.x(I))

    m.compile("build/TestSequential2Basic", Basic)
    assert check_files_equal(__file__, f"build/TestSequential2Basic.v",
                             f"gold/TestSequential2Basic.v")


def test_sequential2_assign():
    @m.sequential2()
    class Basic:
        def __init__(self):
            self.x = Register(4)
            self.y = Register(4)

        def __call__(self, I: m.Bits[4]) -> m.Bits[4]:
            O = self.y
            self.y = self.x
            self.x = I
            return O

    m.compile("build/TestSequential2Assign", Basic)
    assert check_files_equal(__file__, f"build/TestSequential2Assign.v",
                             f"gold/TestSequential2Assign.v")

    # should be the same as basic
    assert check_files_equal(__file__, f"build/TestSequential2Assign.v",
                             f"gold/TestSequential2Basic.v")


def test_sequential2_hierarchy():
    @m.sequential2()
    class Foo:
        def __init__(self):
            self.x = Register(4)
            self.y = Register(4)

        def __call__(self, I: m.Bits[4]) -> m.Bits[4]:
            return self.y(self.x(I))


    @m.sequential2()
    class Bar:
        def __init__(self):
            self.x = Foo()
            self.y = Foo()

        def __call__(self, I: m.Bits[4]) -> m.Bits[4]:
            return self.y(self.x(I))

    m.compile("build/TestSequential2Hierarchy", Bar)
    assert check_files_equal(__file__, f"build/TestSequential2Hierarchy.v",
                             f"gold/TestSequential2Hierarchy.v")


def test_sequential2_pre_unroll(capsys):
    with tempfile.TemporaryDirectory() as tmpdir:
        l0 = inspect.currentframe().f_lineno + 1

        @m.sequential2(pre_passes=[ast_tools.passes.loop_unroll()],
                       post_passes=[
                           ast_tools.passes.debug(dump_source_filename=True,
                                                  dump_source_lines=True)],
                       env=locals().update(y=2),
                       debug=True, path=tmpdir, file_name="foo.py")
        class LoopUnroll:
            def __init__(self):
                self.regs = [[Register(4) for _ in range(3)] for _ in range(2)]

            def __call__(self, I: m.Bits[4]) -> m.Bits[4]:
                O = self.regs[1][-1]
                for i in ast_tools.macros.unroll(range(y)):
                    for j in ast_tools.macros.unroll(range(2)):
                        self.regs[1 - i][2 - j] = self.regs[1 - i][1 - j]
                    self.regs[1 - i][0] = self.regs[i][-1] if m.Bit(i == 0) else I
                return O

        with open(os.path.join(tmpdir, "foo.py"), "r") as output:
            assert output.read() == """\
def __call__(self, I: m.Bits[4]) ->m.Bits[4]:
    O0 = self.regs[1][-1]
    self.regs[1 - 0][2 - 0] = self.regs[1 - 0][1 - 0]
    self.regs[1 - 0][2 - 1] = self.regs[1 - 0][1 - 1]
    self.regs[1 - 0][0] = __phi(m.Bit(0 == 0), self.regs[0][-1], I)
    self.regs[1 - 1][2 - 0] = self.regs[1 - 1][1 - 0]
    self.regs[1 - 1][2 - 1] = self.regs[1 - 1][1 - 1]
    self.regs[1 - 1][0] = __phi(m.Bit(1 == 0), self.regs[1][-1], I)
    __return_value0 = O0
    return __return_value0
"""

    assert capsys.readouterr().out == f"""\
BEGIN SOURCE_FILENAME
{os.path.abspath(__file__)}
END SOURCE_FILENAME

BEGIN SOURCE_LINES
{l0+11}:            def __call__(self, I: m.Bits[4]) -> m.Bits[4]:
{l0+12}:                O = self.regs[1][-1]
{l0+13}:                for i in ast_tools.macros.unroll(range(y)):
{l0+14}:                    for j in ast_tools.macros.unroll(range(2)):
{l0+15}:                        self.regs[1 - i][2 - j] = self.regs[1 - i][1 - j]
{l0+16}:                    self.regs[1 - i][0] = self.regs[i][-1] if m.Bit(i == 0) else I
{l0+17}:                return O
END SOURCE_LINES

"""

    m.compile("build/TestSequential2NestedLoopUnroll", LoopUnroll)
    assert check_files_equal(__file__, f"build/TestSequential2NestedLoopUnroll.v",
                             f"gold/TestSequential2NestedLoopUnroll.v")


<<<<<<< HEAD
def test_dual_clock_ram():
    @m.sequential2()
    class DefaultClock:
        def __call__(self) -> m.Bits[8]:
            rdata = DualClockRAM()(
                RADDR=m.bits(0, 8),
                WADDR=m.bits(0, 8),
                WDATA=m.bits(0, 8),
                WE=m.bit(0),
                # Default CLK will be wired up implicitly
                # RCLK=CLK
                # WCLK=CLK
            )
            return rdata

    m.compile("build/TestSequential2DefaultClock", DefaultClock)
    assert check_files_equal(__file__,
                             f"build/TestSequential2DefaultClock.v",
                             f"gold/TestSequential2DefaultClock.v")

    @m.sequential2()
    class ImplicitClock:
        def __call__(self, WCLK: m.Clock, RCLK: m.Clock) -> m.Bits[8]:
            rdata = DualClockRAM()(
                RADDR=m.bits(0, 8),
                WADDR=m.bits(0, 8),
                WDATA=m.bits(0, 8),
                WE=m.bit(0),
                # Always the first Clock argument will be wired up implicitly
                # RCLK=WCLK
                # WCLK=WCLK
            )
            return rdata

    m.compile("build/TestSequential2ImplicitClock", ImplicitClock)
    assert check_files_equal(__file__,
                             f"build/TestSequential2ImplicitClock.v",
                             f"gold/TestSequential2ImplicitClock.v")

    @m.sequential2()
    class ExplicitClock:
        def __call__(self, WCLK: m.Clock, RCLK: m.Clock) -> m.Bits[8]:
            rdata = DualClockRAM()(
                RADDR=m.bits(0, 8),
                WADDR=m.bits(0, 8),
                WDATA=m.bits(0, 8),
                WE=m.bit(0),
                # Wiring clocks explicitly
                RCLK=RCLK,
                WCLK=WCLK
            )
            return rdata

    m.compile("build/TestSequential2ExplicitClock", ExplicitClock)
    assert check_files_equal(__file__,
                             f"build/TestSequential2ExplicitClock.v",
                             f"gold/TestSequential2ExplicitClock.v")
=======
def test_sequential2_return_tuple():
    @m.sequential2()
    class Basic:
        def __init__(self):
            self.x = Register(4)
            self.y = Register(4)

        def __call__(self, I: m.Bits[4], S: m.Bit) -> (m.Bits[4], m.Bits[4]):
            self.y = self.x
            self.x = I
            if S:
                return self.x, self.y
            else:
                return self.y, self.x

    m.compile("build/TestSequential2ReturnTuple", Basic, inline=True)
    assert check_files_equal(__file__, f"build/TestSequential2ReturnTuple.v",
                             f"gold/TestSequential2ReturnTuple.v")


def test_sequential2_custom_annotations():
    annotations = {"I": m.Bits[4], "S": m.Bit, "return": m.Bits[4]}
    @m.sequential2(annotations=annotations)
    class Basic:
        def __init__(self):
            self.x = Register(4)
            self.y = Register(4)

        # Bad annotations to make sure they're overridden
        def __call__(self, I: int, S: str) -> tuple:
            O = self.y
            self.y = self.x
            self.x = I
            return O

    m.compile("build/TestSequential2CustomAnnotations", Basic, inline=True)
    assert check_files_equal(__file__, f"build/TestSequential2CustomAnnotations.v",
                             f"gold/TestSequential2CustomAnnotations.v")
>>>>>>> 997fcefb
<|MERGE_RESOLUTION|>--- conflicted
+++ resolved
@@ -129,7 +129,6 @@
                              f"gold/TestSequential2NestedLoopUnroll.v")
 
 
-<<<<<<< HEAD
 def test_dual_clock_ram():
     @m.sequential2()
     class DefaultClock:
@@ -187,7 +186,8 @@
     assert check_files_equal(__file__,
                              f"build/TestSequential2ExplicitClock.v",
                              f"gold/TestSequential2ExplicitClock.v")
-=======
+
+
 def test_sequential2_return_tuple():
     @m.sequential2()
     class Basic:
@@ -225,5 +225,4 @@
 
     m.compile("build/TestSequential2CustomAnnotations", Basic, inline=True)
     assert check_files_equal(__file__, f"build/TestSequential2CustomAnnotations.v",
-                             f"gold/TestSequential2CustomAnnotations.v")
->>>>>>> 997fcefb
+                             f"gold/TestSequential2CustomAnnotations.v")