import tempfile
<<<<<<< HEAD
import pytest
=======
import magma as m
from magma.testing import check_files_equal
>>>>>>> 9d19c37c
from magma import In, Out, Flip, \
    Clock, \
    Reset, reset, \
    Enable, enable, \
    AsyncReset, \
    DeclareCircuit, DefineCircuit, EndCircuit, \
    Bit, bit, wire, compile

from magma.digital import DigitalMeta


def test_clock():
    assert isinstance(Clock, DigitalMeta)
    assert Clock == Clock
    assert not (Clock != Clock)
    assert str(Clock) == 'Clock'


def test_clock_flip():
    ClockOut = Out(Clock)
    assert issubclass(ClockOut, Clock)
    assert str(ClockOut) == 'Out(Clock)'

    ClockIn = In(Clock)
    assert issubclass(ClockIn, Clock)
    assert str(ClockIn) == 'In(Clock)'

    clockin = In(ClockIn)
    clockout = Out(ClockIn)
    assert clockout == ClockOut
    assert clockin == ClockIn

    clockin = In(ClockOut)
    clockout = Out(ClockOut)
    assert clockout == ClockOut
    assert clockin == ClockIn

    clockin = Flip(ClockOut)
    clockout = Flip(ClockIn)
    assert clockout == ClockOut
    assert clockin == ClockIn


def test_clock_val():
    b = Clock(name="a")
    assert str(b) == "a"
    assert isinstance(b, Clock)
    assert not b.is_input()
    assert not b.is_output()


def test_reset():
    assert isinstance(Reset, DigitalMeta)
    assert Reset == Reset
    assert not (Reset != Reset)
    assert str(Reset) == 'Reset'


def test_reset_flip():
    ResetOut = Out(Reset)
    assert issubclass(ResetOut, Reset)
    assert str(ResetOut) == 'Out(Reset)'

    ResetIn = In(Reset)
    assert issubclass(ResetIn, Reset)
    assert str(ResetIn) == 'In(Reset)'

    resetin = In(ResetIn)
    resetout = Out(ResetIn)
    assert resetout == ResetOut
    assert resetin == ResetIn

    resetin = In(ResetOut)
    resetout = Out(ResetOut)
    assert resetout == ResetOut
    assert resetin == ResetIn

    resetin = Flip(ResetOut)
    resetout = Flip(ResetIn)
    assert resetout == ResetOut
    assert resetin == ResetIn


def test_reset_val():
    b = Reset(name="a")
    assert str(b) == "a"
    assert isinstance(b, Reset)
    assert not b.is_input()
    assert not b.is_output()
    assert not b.is_inout()


def test_enable():
    assert isinstance(Enable, DigitalMeta)
    assert Enable == Enable
    assert not (Enable != Enable)
    assert str(Enable) == 'Enable'


def test_enable_flip():
    EnableOut = Out(Enable)
    assert issubclass(EnableOut, Enable)
    assert str(EnableOut) == 'Out(Enable)'

    EnableIn = In(Enable)
    assert issubclass(EnableIn, Enable)
    assert str(EnableIn) == 'In(Enable)'

    enablein = In(EnableIn)
    enableout = Out(EnableIn)
    assert enableout == EnableOut
    assert enablein == EnableIn

    enablein = In(EnableOut)
    enableout = Out(EnableOut)
    assert enableout == EnableOut
    assert enablein == EnableIn

    enablein = Flip(EnableOut)
    enableout = Flip(EnableIn)
    assert enableout == EnableOut
    assert enablein == EnableIn


def test_enable_val():
    b = Enable(name="a")
    assert str(b) == "a"
    assert isinstance(b, Enable)
    assert not b.is_input()
    assert not b.is_output()


@pytest.mark.parametrize("T", [Clock, AsyncReset])
def test_coreir_wrap(T):
    def define_wrap(type_, type_name, in_type):
        def sim_wrap(self, value_store, state_store):
            input_val = value_store.get_value(getattr(self, "in"))
            value_store.set_value(self.out, input_val)

        return DeclareCircuit(
            f'coreir_wrap{type_name}',
            "in", In(in_type), "out", Out(type_),
            coreir_genargs = {"type": type_},
            coreir_name="wrap",
            coreir_lib="coreir",
            simulate=sim_wrap
        )

    foo = DefineCircuit("foo", "r", In(T))
    EndCircuit()

    top = DefineCircuit("top", "O", Out(Bit))
    foo_inst = foo()
    wrap = define_wrap(T, "Bit", Bit)()
    wire(bit(0), wrap.interface.ports["in"])
    wire(wrap.out, foo_inst.r)
    wire(bit(0), top.O)
    EndCircuit()

    with tempfile.TemporaryDirectory() as tempdir:
        filename = f"{tempdir}/top"
        compile(filename, top, output="coreir")
        got = open(f"{filename}.json").read()
    expected_filename = f"tests/test_type/test_coreir_wrap_golden_{T}.json"
    expected = open(expected_filename).read()
    assert got == expected


@pytest.mark.parametrize("T,t", [(Reset, reset), (Enable, enable)])
def test_const_wire(T, t):
    foo = DefineCircuit("foo", "I", In(T))
    EndCircuit()

    top = DefineCircuit("top", "O", Out(Bit))
    foo_inst = foo()
    wire(t(0), foo_inst.I)
    wire(bit(0), top.O)
    EndCircuit()

    with tempfile.TemporaryDirectory() as tempdir:
        filename = f"{tempdir}/top"
        compile(filename, top, output="coreir")
        got = open(f"{filename}.json").read()
    expected_filename = f"tests/test_type/test_const_wire_golden.json"
    expected = open(expected_filename).read()
    assert got == expected


@pytest.mark.parametrize("T,convert", [(m.AsyncResetOut, m.asyncreset),
                                       (m.AsyncResetNOut, m.asyncresetn)])
def test_asyncreset_cast(T, convert):
    class Inst(m.Circuit):
        IO = ['O', T, 'I', m.In(T)]

    class AsyncResetTest(m.Circuit):
        IO = ['I', m.BitIn, 'I_Arr', m.In(m.Array[3, Bit]),
              'O', T, "O_Tuple", m.Tuple(R=T, B=Out(Bit)),
              "O_Arr", m.Array[2, T],
              'T_in', In(T), 'Bit_out', Out(Bit),
              'T_Arr_in', In(m.Array[2, T]),
              'Bit_Arr_out', Out(m.Array[3, Bit]),
              'T_Tuple_in', In(m.Tuple(T=T)),
              'Bit_Arr_out', Out(m.Array[4, Bit])]

        @classmethod
        def definition(io):
            inst = Inst()
            io.O <= convert(io.I)
            io.O_Tuple.R <= convert(io.I_Arr[0])
            io.O_Arr[0] <= convert(io.I_Arr[1])
            io.O_Arr[1] <= convert(io.I_Arr[2])
            inst.I <= convert(io.I_Arr[2])
            io.Bit_out <= m.bit(io.T_in)
            io.O_Tuple.B <= m.bit(io.T_Tuple_in.T)
            io.Bit_Arr_out[0] <= m.bit(io.T_Arr_in[0])
            io.Bit_Arr_out[1] <= m.bit(io.T_Arr_in[1])
            io.Bit_Arr_out[2] <= m.bit(io.T_Arr_in[0])
            io.Bit_Arr_out[3] <= m.bit(inst.O)

    m.compile(f"build/test_{T.__name__}_cast", AsyncResetTest)
    assert check_files_equal(__file__, f"build/test_{T.__name__}_cast.v",
                             f"gold/test_{T.__name__}_cast.v")<|MERGE_RESOLUTION|>--- conflicted
+++ resolved
@@ -1,10 +1,7 @@
 import tempfile
-<<<<<<< HEAD
 import pytest
-=======
 import magma as m
 from magma.testing import check_files_equal
->>>>>>> 9d19c37c
 from magma import In, Out, Flip, \
     Clock, \
     Reset, reset, \
@@ -201,12 +198,12 @@
 
     class AsyncResetTest(m.Circuit):
         IO = ['I', m.BitIn, 'I_Arr', m.In(m.Array[3, Bit]),
-              'O', T, "O_Tuple", m.Tuple(R=T, B=Out(Bit)),
+              'O', T, "O_Tuple", m.Product.from_fields("anon", {"R":T, "B":Out(Bit)}),
               "O_Arr", m.Array[2, T],
               'T_in', In(T), 'Bit_out', Out(Bit),
               'T_Arr_in', In(m.Array[2, T]),
               'Bit_Arr_out', Out(m.Array[3, Bit]),
-              'T_Tuple_in', In(m.Tuple(T=T)),
+              'T_Tuple_in', In(m.Product.from_fields("anon", {"T":T})),
               'Bit_Arr_out', Out(m.Array[4, Bit])]
 
         @classmethod
