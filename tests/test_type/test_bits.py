--- conflicted
+++ resolved
@@ -96,10 +96,7 @@
 
     # test promote
     assert isinstance(m.Bits[16](a_1), m.Bits)
-<<<<<<< HEAD
-=======
     assert repr(m.Bits[16](a_1)) == "bits([VCC, VCC, GND, GND, GND, GND, GND, GND, GND, GND, GND, GND, GND, GND, GND, GND])"
->>>>>>> c3ae919e
 
 
 def test_const():
