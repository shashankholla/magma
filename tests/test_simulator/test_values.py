--- conflicted
+++ resolved
@@ -1,10 +1,6 @@
 from magma.simulator.python_simulator import PythonSimulator
 import magma as m
-<<<<<<< HEAD
-from hwtypes import BitVector as BV
-=======
 from hwtypes import BitVector
->>>>>>> f0b5ff4f
 import pytest
 
 
