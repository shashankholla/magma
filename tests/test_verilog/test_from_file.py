import magma as m
import magma.testing
import os
import pytest
import pyverilog


def check_port(definition, port, type, direction):
    assert hasattr(definition, port)
    port = getattr(definition, port)
    assert isinstance(port, type)
    if direction == "input":
        assert port.is_output()
    elif direction == "output":
        assert port.is_input()
    else:
        raise NotImplementedError(direction)

def check_rxmod(RXMOD):
    check_port(RXMOD, "RX", m.Bit, "input")
    check_port(RXMOD, "CLK", m.Bit, "input")
    check_port(RXMOD, "data", m.Array, "output")
    check_port(RXMOD, "valid", m.Bit, "output")

    m.compile("build/test_rxmod", RXMOD, output="verilog")
    assert m.testing.check_files_equal(__file__, "build/test_rxmod.v",
            "gold/test_rxmod.v")


def test_basic():
    file_path = os.path.dirname(__file__)
    RXMOD = m.DefineFromVerilogFile(os.path.join(file_path, "rxmod.v"))[0]

    check_rxmod(RXMOD)


def test_target_modules_arg():
    file_path = os.path.dirname(__file__)
    circuits = m.DefineFromVerilogFile(os.path.join(file_path, "rxmod.v"), ["RXMOD"])
    assert len(circuits) == 1
    assert circuits[0].name == "RXMOD"

    check_rxmod(circuits[0])


def test_coreir_compilation():
    file_path = os.path.dirname(__file__)
    RXMOD = m.DefineFromVerilogFile(os.path.join(file_path, "rxmod.v"))[0]

    top = m.DefineCircuit("top",
                          "RX", m.In(m.Bit),
                          "CLK", m.In(m.Bit),
                          "data", m.Out(m.Bits[8]),
                          "valid", m.Out(m.Bit))
    RXMOD_inst = RXMOD()
    m.wire(top.RX, RXMOD_inst.RX)
    m.wire(top.CLK, RXMOD_inst.CLK)
    m.wire(top.data, RXMOD_inst.data)
    m.wire(top.valid, RXMOD_inst.valid)
    m.EndCircuit()

    m.compile("build/test_rxmod_top", top, output="coreir")

    assert m.testing.check_files_equal(
        __file__, "build/test_rxmod_top.json", "gold/test_rxmod_top.json")


def test_decl_list():
    file_path = os.path.dirname(__file__)
    type_map = {"clk_in"    : m.In(m.Clock),
                "reset"     : m.In(m.AsyncReset),
                "config_en" : m.In(m.Enable),
                "clk_en"    : m.In(m.Enable)}
    memory_core = m.DefineFromVerilogFile(
        os.path.join(file_path, "decl_list.v"), target_modules=["memory_core"],
        type_map=type_map)[0]
    assert str(memory_core) == "memory_core(clk_in: In(Clock), clk_en: In(Enable), reset: In(AsyncReset), config_addr: In(Bits[32]), config_data: In(Bits[32]), config_read: In(Bit), config_write: In(Bit), config_en: In(Enable), config_en_sram: In(Bits[4]), config_en_linebuf: In(Bit), data_in: In(Bits[16]), data_out: Out(Bits[16]), wen_in: In(Bit), ren_in: In(Bit), valid_out: Out(Bit), chain_in: In(Bits[16]), chain_out: Out(Bits[16]), chain_wen_in: In(Bit), chain_valid_out: Out(Bit), almost_full: Out(Bit), almost_empty: Out(Bit), addr_in: In(Bits[16]), read_data: Out(Bits[32]), read_data_sram: Out(Bits[32]), read_data_linebuf: Out(Bits[32]), flush: In(Bit))"


def test_from_sv():
    file_path = os.path.dirname(__file__)
    test_pe = m.DefineFromVerilogFile(os.path.join(file_path, "test_pe.sv"), shallow=True)[0]


    if os.path.exists("build/test_pe.sv"):
       os.remove("build/test_pe.sv")
    m.compile("build/test_pe", test_pe, output="verilog")

    # Remove last line from generated file since magma adds an extra newline
    with open("tests/test_verilog/build/test_pe.sv", 'r') as f:
        lines = f.readlines()
        lines = lines[:-1]
    with open("tests/test_verilog/build/test_pe.sv", 'w') as f:
        f.write("".join(lines))

    assert m.testing.check_files_equal(__file__, "build/test_pe.sv",
                                       "test_pe.sv")


def test_from_pad_inout():
    file_path = os.path.dirname(__file__)
    Pad = m.DeclareFromVerilogFile(os.path.join(file_path, "pad.v"))[0]

    class Top(m.Circuit):
        IO = ["pad", m.InOut(m.Bit)]
        @classmethod
        def definition(io):
            pad = Pad()
            m.wire(io.pad, pad.PAD)
            for port in ["DS0", "DS1", "DS2", "I", "IE", "OEN", "PU", "PD", "ST", "SL", "RTE"]:
                m.wire(0, getattr(pad, port))


    m.compile("build/test_pad", Top, output="coreir-verilog")
    assert m.testing.check_files_equal(__file__, "build/test_pad.v",
                                       "gold/test_pad.v")


def test_verilog_dependency():
    [foo, bar] = m.DefineFromVerilog("""
module foo(input I, output O);
    assign O = I;
endmodule

module bar(input I, output O);
    foo foo_inst(I, O);
endmodule""")
    top = m.DefineCircuit("top", "I", m.In(m.Bit), "O", m.Out(m.Bit))
    bar_inst = bar()
    m.wire(top.I, bar_inst.I)
    m.wire(bar_inst.O, top.O)
    m.EndDefine()
    FILENAME = "test_verilog_dependency_top"
    m.compile(f"build/{FILENAME}", top, output="coreir")
    assert m.testing.check_files_equal(__file__, f"build/{FILENAME}.json",
                                       f"gold/{FILENAME}.json")


def test_verilog_dependency_out_of_order():
    [foo, bar] = m.DefineFromVerilog("""
module bar(input I, output O);
    foo foo_inst(I, O);
endmodule

module foo(input I, output O);
    assign O = I;
endmodule""")
    top = m.DefineCircuit("top", "I", m.In(m.Bit), "O", m.Out(m.Bit))
    bar_inst = bar()
    m.wire(top.I, bar_inst.I)
    m.wire(bar_inst.O, top.O)
    m.EndDefine()
    FILENAME = "test_verilog_dependency_top"
    m.compile(f"build/{FILENAME}", top, output="coreir")
    assert m.testing.check_files_equal(__file__, f"build/{FILENAME}.json",
                                       f"gold/{FILENAME}.json")


def test_from_verilog_external_modules():
    [foo] = m.DefineFromVerilog("""
module foo(input I, output O);
    assign O = I;
endmodule""")
    [bar] = m.DefineFromVerilog("""
module bar(input I, output O);
    foo foo_inst(I, O);
endmodule""", external_modules={"foo": foo})
    top = m.DefineCircuit("top", "I", m.In(m.Bit), "O", m.Out(m.Bit))
    bar_inst = bar()
    m.wire(top.I, bar_inst.I)
    m.wire(bar_inst.O, top.O)
    m.EndDefine()
    FILENAME = "test_verilog_dependency_top"
    m.compile(f"build/{FILENAME}", top, output="coreir")
    assert m.testing.check_files_equal(__file__, f"build/{FILENAME}.json",
                                       f"gold/{FILENAME}.json")


def test_from_verilog_external_modules_missing():
    with pytest.raises(Exception) as pytest_e:
        m.DefineFromVerilog("""
module bar(input I, output O);
    foo foo_inst(I, O);
endmodule""")
        assert False
    assert pytest_e.type is KeyError
    assert pytest_e.value.args == ("foo",)


def test_from_verilog_external_modules_duplicate():
    with pytest.raises(Exception) as pytest_e:
        [foo] = m.DefineFromVerilog("""
module foo(input I, output O);
    assign O = I;
endmodule""")
        [bar] = m.DefineFromVerilog("""
module foo(input I, output O);
    assign O = I;
endmodule

module bar(input I, output O);
    foo foo_inst(I, O);
endmodule""", external_modules={"foo": foo})
        assert False
    assert pytest_e.type is Exception
    assert pytest_e.value.args == \
        ("Modules defined in both external_modules and in parsed verilog: {'foo'}",)  # nopep8


def _test_nd_array_port(verilog):
<<<<<<< HEAD
    [top] = m.DefineFromVerilog(verilog)
    assert len(top.interface.ports) == 1
    assert "inp" in top.interface.ports

    assert type(top.inp) is m.Out(m.Array[4, m.Array[2, m.Bits[8]]])
=======
    try:
        [top] = m.DefineFromVerilog(verilog)
        assert len(top.interface.ports) == 1
        assert "inp" in top.interface.ports

        # Not sure why the following doesn't work, using repr as a workaround.
        #assert type(top.inp) is m.In(m.Array[4, m.Array[2, m.Bits[8]]])
        assert repr(type(top.inp)) == "Array[4, Array[2, Bits[8, Bit]]]"
    except pyverilog.vparser.plyparser.ParseError:
        pytest.skip("Parsing ND array failed, requires pyverilog branch, skipping test")
>>>>>>> 9d19c37c


def test_nd_array_port_list():
    verilog = """
    module top (input [7:0] inp [3:0][1:0]);
    endmodule"""
    _test_nd_array_port(verilog)


def test_nd_array_decl():
    verilog = """
    module top (inp);
      input [7:0] inp [3:0][1:0];
    endmodule"""
    _test_nd_array_port(verilog)<|MERGE_RESOLUTION|>--- conflicted
+++ resolved
@@ -208,24 +208,11 @@
 
 
 def _test_nd_array_port(verilog):
-<<<<<<< HEAD
     [top] = m.DefineFromVerilog(verilog)
     assert len(top.interface.ports) == 1
     assert "inp" in top.interface.ports
 
     assert type(top.inp) is m.Out(m.Array[4, m.Array[2, m.Bits[8]]])
-=======
-    try:
-        [top] = m.DefineFromVerilog(verilog)
-        assert len(top.interface.ports) == 1
-        assert "inp" in top.interface.ports
-
-        # Not sure why the following doesn't work, using repr as a workaround.
-        #assert type(top.inp) is m.In(m.Array[4, m.Array[2, m.Bits[8]]])
-        assert repr(type(top.inp)) == "Array[4, Array[2, Bits[8, Bit]]]"
-    except pyverilog.vparser.plyparser.ParseError:
-        pytest.skip("Parsing ND array failed, requires pyverilog branch, skipping test")
->>>>>>> 9d19c37c
 
 
 def test_nd_array_port_list():
