--- conflicted
+++ resolved
@@ -30,30 +30,6 @@
     input mon_temp2,
     input out
 );
-<<<<<<< HEAD
-wire __magma_inline_value_1;
-wire __magma_inline_value_2;
-wire [3:0] __magma_inline_value_3;
-wire [3:0] __magma_inline_value_4;
-wire __magma_inline_value_5;
-wire [3:0] arr_2d_0;
-wire [3:0] arr_2d_1;
-assign __magma_inline_value_1 = intermediate_tuple__0;
-assign __magma_inline_value_2 = arr_2d_0[1];
-assign __magma_inline_value_3 = arr_2d_1;
-assign __magma_inline_value_4 = arr_2d_0;
-assign __magma_inline_value_5 = handshake_valid;
-assign arr_2d_0 = in1;
-assign arr_2d_1 = in2;
-corebit_term corebit_term_inst0 (
-    .in(__magma_inline_value_1)
-);
-corebit_term corebit_term_inst1 (
-    .in(__magma_inline_value_2)
-);
-corebit_term corebit_term_inst2 (
-    .in(__magma_inline_value_5)
-=======
 wire _magma_inline_wire0;
 wire [3:0] _magma_inline_wire1_0;
 wire [3:0] _magma_inline_wire1_1;
@@ -66,43 +42,26 @@
 assign arr_2d_1 = in2;
 corebit_term corebit_term_inst0 (
     .in(_magma_inline_wire0)
->>>>>>> 4ec12396
 );
 coreir_term #(
     .width(4)
 ) term_inst0 (
-<<<<<<< HEAD
-    .in(__magma_inline_value_3)
-=======
     .in(_magma_inline_wire1_0)
->>>>>>> 4ec12396
 );
 coreir_term #(
     .width(4)
 ) term_inst1 (
-<<<<<<< HEAD
-    .in(__magma_inline_value_4)
-=======
     .in(_magma_inline_wire1_1)
->>>>>>> 4ec12396
 );
 
 logic temp1, temp2;
 logic temp3;
 assign temp1 = |(in1);
-<<<<<<< HEAD
-assign temp2 = &(in1) & __magma_inline_value_1;
-assign temp3 = temp1 ^ temp2 & __magma_inline_value_2;
-assert property (@(posedge CLK) __magma_inline_value_5 -> out === temp1 && temp2);
-logic [3:0] temp4 [1:0];
-assign temp4 = '{__magma_inline_value_3, __magma_inline_value_4};
-=======
 assign temp2 = &(in1) & intermediate_tuple__0;
 assign temp3 = temp1 ^ temp2 & _magma_inline_wire0;
 assert property (@(posedge CLK) handshake_valid -> out === temp1 && temp2);
 logic [3:0] temp4 [1:0];
 assign temp4 = '{_magma_inline_wire1_1, _magma_inline_wire1_0};
->>>>>>> 4ec12396
                                    
 endmodule
 
