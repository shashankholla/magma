--- conflicted
+++ resolved
@@ -41,13 +41,8 @@
     a = A()
     wire(main.I[0], a.I)
     wire(main.I[1], a.I)
-<<<<<<< HEAD
     assert caplog.records[0].msg == """\
-\033[1mtests/test_wire/test_errors.py:40\033[0m: Wiring multiple outputs to same wire, using last connection. Input: main.a.I,  Old Output: main.I[0],  New Output: main.I[1]
-=======
-    msg = """\
-\033[1mtests/test_wire/test_errors.py:43\033[0m: Adding the output `main.I[1]` to the wire `main.a.I` which already has output(s) `[main.I[0]]`
->>>>>>> 320b8a8a
+\033[1mtests/test_wire/test_errors.py:43\033[0m: Wiring multiple outputs to same wire, using last connection. Input: main.a.I,  Old Output: main.I[0],  New Output: main.I[1]
 >>     wire(main.I[1], a.I)"""
     assert has_warning(caplog, msg)
     magma.config.set_debug_mode(False)
