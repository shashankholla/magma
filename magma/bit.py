"""
Definition of magma's Bit type
* Subtype of the Digital type
* Implementation of hwtypes.AbstractBit
"""
import keyword
import operator
import typing as tp
import functools
from functools import lru_cache
import hwtypes as ht
from hwtypes.bit_vector_abc import AbstractBit, TypeFamily
from .t import Direction, In, Out
from .digital import Digital, DigitalMeta
from .digital import VCC, GND  # TODO(rsetaluri): only here for b.c.
from magma.circuit import Circuit, coreir_port_mapping
from magma.family import get_family
from magma.interface import IO
from magma.language_utils import primitive_to_python


def bit_cast(fn: tp.Callable[['Bit', 'Bit'], 'Bit']) -> \
        tp.Callable[['Bit', tp.Union['Bit', bool]], 'Bit']:
    @functools.wraps(fn)
    def wrapped(self: 'Bit', other: tp.Union['Bit', bool]) -> 'Bit':
        if isinstance(other, Bit):
            return fn(self, other)
        try:
            other = Bit(other)
        except TypeError:
            return NotImplemented
        return fn(self, other)
    return wrapped


class Bit(Digital, AbstractBit, metaclass=DigitalMeta):
    __hash__ = Digital.__hash__

    @staticmethod
    def get_family() -> TypeFamily:
        return get_family()

    @classmethod
    @lru_cache(maxsize=None)
    def declare_unary_op(cls, op):
        assert op == "not", f"simulate not implemented for {op}"

        class _MagmaBitOp(Circuit):
            name = f"magma_Bit_{op}"
            coreir_name = op
            coreir_lib = "corebit"
            renamed_ports = coreir_port_mapping
            primitive = True
            stateful = False

            io = IO(I=In(Bit), O=Out(Bit))

            def simulate(self, value_store, state_store):
                I = ht.Bit(value_store.get_value(self.I))
                O = int(~I)
                value_store.set_value(self.O, O)

        return _MagmaBitOp

    @classmethod
    @lru_cache(maxsize=None)
    def declare_binary_op(cls, op):
        python_op_name = primitive_to_python(op)
        python_op = getattr(operator, python_op_name)

        class _MagmaBitOp(Circuit):
            name = f"magma_Bit_{op}"
            coreir_name = op
            coreir_lib = "corebit"
            renamed_ports = coreir_port_mapping
            primitive = True
            stateful = False

            io = IO(I0=In(Bit), I1=In(Bit), O=Out(Bit))

            def simulate(self, value_store, state_store):
                I0 = ht.Bit(value_store.get_value(self.I0))
                I1 = ht.Bit(value_store.get_value(self.I1))
                O = int(python_op(I0, I1))
                value_store.set_value(self.O, O)

        return _MagmaBitOp

    def __init__(self, value=None, name=None):
        super().__init__(name=name)
        if value is None:
            self._value = None
        elif isinstance(value, Bit):
            self._value = value._value
        elif isinstance(value, bool):
            self._value = value
        elif isinstance(value, int):
            if value not in {0, 1}:
                raise ValueError('Bit must have value 0 or 1 not {}'.format(value))
            self._value = bool(value)
        elif hasattr(value, '__bool__'):
            self._value = bool(value)
        else:
            raise TypeError("Can't coerce {} to Bit".format(type(value)))

    @property
    def direction(self):
        return type(self).direction

    def __invert__(self):
        # CoreIR uses not instead of invert name
        return self.declare_unary_op("not")()(self)

    @bit_cast
    def __eq__(self, other):
        # CoreIR doesn't define an eq primitive for bits
        return ~(self ^ other)

    @bit_cast
    def __ne__(self, other):
        # CoreIR doesn't define an ne primitive for bits
        return self ^ other

    @bit_cast
    def __and__(self, other):
        return self.declare_binary_op("and")()(self, other)

    @bit_cast
    def __or__(self, other):
        return self.declare_binary_op("or")()(self, other)

    @bit_cast
    def __xor__(self, other):
        return self.declare_binary_op("xor")()(self, other)

    def ite(self, t_branch, f_branch):
<<<<<<< HEAD
        t_type = type(t_branch)
        f_type = type(f_branch)
=======
        if isinstance(t_branch, list) and isinstance(f_branch, list):
            if not len(t_branch) == len(f_branch):
                raise TypeError("Bit.ite of two lists expects the same length")
            return [self.ite(x, y) for x, y in zip(t_branch, f_branch)]
        t_type = get_type(t_branch)
        f_type = get_type(f_branch)
>>>>>>> 1c2f42e7

        # Implicit int/bv conversion
        if (issubclass(t_type, (int, ht.BitVector)) and
                not issubclass(f_type, (int, ht.BitVector))):
            t_branch = f_type(t_branch)
            t_type = f_type
        if (not issubclass(t_type, (int, ht.BitVector)) and
                issubclass(f_type, (int, ht.BitVector))):
            t_branch = f_type(t_branch)
            f_branch = t_type(t_branch)
            f_type = t_type

        # allows undirected types to match (e.g. for temporary values)
        if (t_type is not f_type and
                t_type.qualify(Direction.Undirected) is not f_type and
                f_type.qualify(Direction.Undirected) is not t_type):
            while True:
                try:
                    if t_type.is_wireable(f_type):
                        break
                except AttributeError:
                    pass
                try:
                    if f_type.is_wireable(t_type):
                        break
                except AttributeError:
                    pass
                raise TypeError("ite expects same type for both branches: "
                                f"{t_type} != {f_type}")

        if self.const():
            if self is type(self).VCC:
                return t_branch
            assert self is type(self).GND
            return f_branch
        if issubclass(t_type, tuple):
            return tuple(self.ite(t, f) for t, f in zip(t_branch, f_branch))
        # Note: coreir flips t/f cases
        # self._Mux monkey patched in magma/primitives/mux.py to avoid circular
        # dependency
        return self._Mux(2, t_type)()(f_branch, t_branch, self)

    def __bool__(self) -> bool:
        raise NotImplementedError("Converting magma bit to bool not supported")

    def __int__(self) -> int:
        raise NotImplementedError("Converting magma bit to int not supported")

    def unused(self):
        if self.is_input() or self.is_inout():
            raise TypeError("unused cannot be used with input/inout")
        if not getattr(self, "_magma_unused_", False):
            DefineUnused()().I.wire(self)
            # "Cache" unused calls so only one is produced
            self._magma_unused_ = True

    def undriven(self):
        if self.is_output() or self.is_inout():
            raise TypeError("undriven cannot be used with output/inout")
        self.wire(DefineUndriven()().O)


def make_Define(_name, port, direction):
    @lru_cache(maxsize=None)
    def DefineCorebit():
        class _Primitive(Circuit):
            renamed_ports = coreir_port_mapping
            name = f"corebit_{_name}"
            coreir_name = _name
            coreir_lib = "corebit"

            def simulate(self, value_store, state_store):
                pass

            # Type must be a bit because coreir uses Bit for the primitive.
            io = IO(**{port: direction(Bit)})
        return _Primitive
    return DefineCorebit


DefineUndriven = make_Define("undriven", "O", Out)
DefineUnused = make_Define("term", "I", In)

# Hack to avoid circular dependency
Digital.unused = Bit.unused
Digital.undriven = Bit.undriven

BitIn = Bit[Direction.In]
BitOut = Bit[Direction.Out]
BitInOut = Bit[Direction.InOut]<|MERGE_RESOLUTION|>--- conflicted
+++ resolved
@@ -134,17 +134,12 @@
         return self.declare_binary_op("xor")()(self, other)
 
     def ite(self, t_branch, f_branch):
-<<<<<<< HEAD
-        t_type = type(t_branch)
-        f_type = type(f_branch)
-=======
         if isinstance(t_branch, list) and isinstance(f_branch, list):
             if not len(t_branch) == len(f_branch):
                 raise TypeError("Bit.ite of two lists expects the same length")
             return [self.ite(x, y) for x, y in zip(t_branch, f_branch)]
-        t_type = get_type(t_branch)
-        f_type = get_type(f_branch)
->>>>>>> 1c2f42e7
+        t_type = type(t_branch)
+        f_type = type(f_branch)
 
         # Implicit int/bv conversion
         if (issubclass(t_type, (int, ht.BitVector)) and
