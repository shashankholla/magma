--- conflicted
+++ resolved
@@ -15,10 +15,7 @@
 from ..array import ArrayType
 from ..bits import SIntType, BitsType, UIntType
 from hwtypes import BitVector
-<<<<<<< HEAD
 import hwtypes
-=======
->>>>>>> f0b5ff4f
 from ..bitutils import seq2int
 from ..clock import ClockType
 
