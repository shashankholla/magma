from .compatibility import IntegerTypes
from .wire_container import Wire  # TODO(rsetaluri): only here for b.c.
from .debug import debug_wire
from .logging import root_logger
<<<<<<< HEAD
from .protocol_type import magma_value
=======
from .protocol_type import MagmaProtocol
from magma.wire_container import WiringLog
>>>>>>> 569f04f2


_logger = root_logger()


@debug_wire
def wire(o, i, debug_info=None):
    o = magma_value(o)
    i = magma_value(i)

    # Wire(o, Circuit).
    if hasattr(i, 'interface'):
        i.wire(o, debug_info)
        return

    # Replace output Circuit with its output (should only be 1 output).
    if hasattr(o, 'interface'):
        outputs = o.interface.outputs()
        if len(outputs) != 1:
            _logger.error(
                WiringLog(f"Can only wire circuits with one output; circuit "
                          f"`{{}}` has outputs "
                          f"{[output.name.name for output in outputs]}", o),
                debug_info=debug_info
            )
            return
        o = outputs[0]

    # If o is an input.
    if not isinstance(o, IntegerTypes) and o.is_input():
        # If i is not an input.
        if isinstance(i, IntegerTypes) or not i.is_input():
            # Flip i and o.
            i, o = o, i

    # Wire(o, Type).
    i.wire(o, debug_info)<|MERGE_RESOLUTION|>--- conflicted
+++ resolved
@@ -2,12 +2,9 @@
 from .wire_container import Wire  # TODO(rsetaluri): only here for b.c.
 from .debug import debug_wire
 from .logging import root_logger
-<<<<<<< HEAD
 from .protocol_type import magma_value
-=======
-from .protocol_type import MagmaProtocol
+
 from magma.wire_container import WiringLog
->>>>>>> 569f04f2
 
 
 _logger = root_logger()
