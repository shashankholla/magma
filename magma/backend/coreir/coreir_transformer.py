from abc import ABC, abstractmethod
from copy import copy
import json
import logging
import os

import coreir as pycoreir

from magma.digital import Digital
from magma.array import Array
from magma.bits import Bits
from magma.backend.check_wiring_context import check_wiring_context
from magma.backend.coreir.coreir_utils import (
    attach_debug_info, check_magma_interface, constant_to_value, get_inst_args,
    get_module_of_inst, magma_interface_to_coreir_module_type,
    magma_port_to_coreir_port, make_cparams, map_genarg,
    magma_name_to_coreir_select, Slice)
from magma.compile_exception import UnconnectedPortException
from magma.interface import InterfaceKind
from magma.is_definition import isdefinition
from magma.linking import (
    get_linked_modules, has_default_linked_module, get_default_linked_module)
from magma.logging import root_logger
from magma.passes import dependencies
from magma.tuple import Tuple
from magma.backend.util import get_codegen_debug_info
from magma.clock import is_clock_or_nested_clock
from magma.passes.clock import (
    drive_all_undriven_clocks_in_value, get_all_output_clocks_in_defn)
from magma.config import get_debug_mode
from magma.protocol_type import MagmaProtocol, MagmaProtocolMeta
from magma.ref import PortViewRef, ArrayRef
from magma.symbol_table import SYMBOL_TABLE_EMPTY


# NOTE(rsetaluri): We do not need to set the level of this logger since it has
# already been done in backend/coreir/coreir_backend.py.
_logger = root_logger().getChild("coreir_backend")


_generator_callbacks = {}


def _is_generator(ckt_or_inst):
    return ckt_or_inst.coreir_genargs is not None


def _coreir_longname(magma_defn_or_decl, coreir_module_or_generator):
    # NOTE(rsetaluri): This is a proxy to exposing a pycoreir/coreir-c API to
    # get a module's longname. This logic should be identical right now. Another
    # caveat is that we don't elaborate the CoreIR generator at the magma level,
    # so it's longname needs to be dynamically reconstructed anyway.
    namespace = coreir_module_or_generator.namespace.name
    prefix = "" if namespace == "global" else f"{namespace}_"
    longname = prefix + coreir_module_or_generator.name
    if isinstance(coreir_module_or_generator, pycoreir.Module):
        return longname
    assert isinstance(coreir_module_or_generator, pycoreir.Generator)
    param_keys = coreir_module_or_generator.params.keys()
    for k in param_keys:
        v = magma_defn_or_decl.coreir_genargs[k]
        longname += f"__{k}{v}"
    return longname


def _collect_drivers(value):
    """
    Iterate over value to collect the child drivers, packing slices together
    """
    drivers = []
    start_idx = 0
    for i in range(1, len(value)):
        # If the next value item is not a reference to an array of bits where
        # the array matches the previous item and the index is incremented by
        # one, append the current slice to drivers (may introduce slices of
        # length 1)
        if not (
            isinstance(value[i].name, ArrayRef) and
            issubclass(value[i].name.array.T, Digital) and
            isinstance(value[i - 1].name, ArrayRef) and
            value[i].name.array is value[i - 1].name.array and
            value[i].name.index == value[i - 1].name.index + 1
        ):
            drivers.append(value[start_idx:i])
            start_idx = i
    drivers.append(value[start_idx:])
    return drivers


def _unwrap(x):
    if isinstance(x, MagmaProtocol):
        return x._get_magma_value_()
    if isinstance(x, MagmaProtocolMeta):
        return x._to_magma_()
    return x


class TransformerBase(ABC):
    __MISSING = object()

    def __init__(self, backend, opts):
        self.backend = backend
        self.opts = opts
        self.ran = False
        self._children = None

    def run(self):
        if self.ran:
            raise RuntimeError("Can only run transformer once")
        self._children = self.children()
        for child in self._children:
            child.run()
        self.run_self()
        self.ran = True

    @abstractmethod
    def children(self):
        raise NotImplementedError()

    def run_self(self):
        pass

    def get_opt(self, key, default=__MISSING):
        if default is TransformerBase.__MISSING:
            return self.opts[key]
        return self.opts.get(key, default)


class LeafTransformer(TransformerBase):
    def children(self):
        return []


class DefnOrDeclTransformer(TransformerBase):
    def __init__(self, backend, opts, defn_or_decl):
        super().__init__(backend, opts)
        self.defn_or_decl = defn_or_decl
        self.coreir_module = None

    def children(self):
        if _is_generator(self.defn_or_decl):
            return [GeneratorTransformer(
                self.backend, self.opts, self.defn_or_decl)]
        try:
            coreir_module = self.backend.get_module(self.defn_or_decl)
            _logger.debug(f"{self.defn_or_decl} already compiled, skipping")
            self.coreir_module = coreir_module
            return []
        except KeyError:
            pass
        if not isdefinition(self.defn_or_decl):
            return [DeclarationTransformer(self.backend,
                                           self.opts,
                                           self.defn_or_decl)]
        wrapped = getattr(self.defn_or_decl, "wrappedModule", None)
        if wrapped and wrapped.context is self.backend.context:
            return [WrappedTransformer(self.backend,
                                       self.opts,
                                       self.defn_or_decl)]
        return [DefinitionTransformer(self.backend,
                                      self.opts,
                                      self.defn_or_decl)]

    def run_self(self):
        self._run_self_impl()
        self._generate_symbols()
        self._link_default_module()
        self._link_modules()

    def _link_default_module(self):
        if not has_default_linked_module(self.defn_or_decl):
            return
        target = get_default_linked_module(self.defn_or_decl)
        target = self.backend.get_module(target)
        self.coreir_module.link_default_module(target)

    def _link_modules(self):
        targets = get_linked_modules(self.defn_or_decl)
        for key, target in targets.items():
            target = self.backend.get_module(target)
            self.coreir_module.link_module(key, target)

    def _generate_symbols(self):
        if not self.get_opt("generate_symbols", False):
            return
        out_module_name = _coreir_longname(
            self.defn_or_decl, self.coreir_module)
        self.opts.get("symbol_table").set_module_name(
            self.defn_or_decl.name, out_module_name)

    def _run_self_impl(self):
        if self.coreir_module:
            return
        self.coreir_module = self._children[0].coreir_module
        self.backend.add_module(self.defn_or_decl, self.coreir_module)
        if isdefinition(self.defn_or_decl):
            self.defn_or_decl.wrappedModule = self.coreir_module
            libs = self.backend.included_libs()
            self.defn_or_decl.coreir_wrapped_modules_libs_used = libs


class GeneratorTransformer(TransformerBase):
    def __init__(self, backend, opts, defn_or_decl):
        super().__init__(backend, opts)
        self.defn_or_decl = defn_or_decl
        self.coreir_module = None

    def children(self):
        try:
            coreir_module = self.backend.get_module(self.defn_or_decl)
            _logger.debug(f"{self.defn_or_decl} already compiled, skipping")
            self.coreir_module = coreir_module
            return []
        except KeyError:
            pass
        assert not isdefinition(self.defn_or_decl)
        return [DeclarationTransformer(self.backend,
                                       self.opts,
                                       self.defn_or_decl)]

    def run_self(self):
        self._generate_symbols()
        if self.coreir_module is not None:
            return
        self.coreir_module = self._children[0].coreir_module

    def _generate_symbols(self):
        if not self.get_opt("generate_symbols", False):
            return
        global _generator_callbacks

        def _callback(coreir_inst):
            magma_names = list(self.defn_or_decl.interface.ports.keys())
            coreir_names = list(k for k, _ in coreir_inst.module.type.items())
            assert len(magma_names) == len(coreir_names)
            for magma_name, coreir_name in zip(magma_names, coreir_names):
                self.opts.get("symbol_table").set_port_name(
                    self.defn_or_decl.name, magma_name, coreir_name)

        assert self.defn_or_decl not in _generator_callbacks
        _generator_callbacks[self.defn_or_decl] = _callback


class InstanceTransformer(LeafTransformer):
    def __init__(self, backend, opts, inst, defn):
        super().__init__(backend, opts)
        self.inst = inst
        self.defn = defn
        self.coreir_inst_gen = None

    def run_self(self):
        self.coreir_inst_gen = self.run_self_impl()

    def run_self_impl(self):
        _logger.debug(
            f"Compiling instance {(self.inst.name, type(self.inst).name)}"
        )
        defn = type(self.inst)
        if hasattr(self.inst, "namespace"):
            lib = self.backend.get_lib(self.inst.namespace)
        else:
            lib = self.backend.get_lib(self.inst.coreir_lib)
            if self.inst.coreir_lib == "global":
                lib = self.get_opt("user_namespace", lib)
        if not _is_generator(self.inst):
            module = get_module_of_inst(self.backend.context, self.inst, lib)
            args = get_inst_args(self.inst)
            args = self.backend.context.new_values(args)
            return lambda m: m.add_module_instance(self.inst.name, module, args)
        generator = lib.generators[defn.coreir_name]
        config_args = {k: v for k, v in self.inst.coreir_configargs.items()}
        config_args = self.backend.context.new_values(config_args)
        gen_args = {k: map_genarg(self.backend.context, v)
                    for k, v in defn.coreir_genargs.items()}
        gen_args = self.backend.context.new_values(gen_args)
        return lambda m: m.add_generator_instance(
            self.inst.name, generator, gen_args, config_args)


class WrappedTransformer(LeafTransformer):
    def __init__(self, backend, opts, defn):
        super().__init__(backend, opts)
        self.defn = defn
        self.coreir_module = self.defn.wrappedModule
        self.backend.include_lib_or_libs(
            self.defn.coreir_wrapped_modules_libs_used)


class DefinitionTransformer(TransformerBase):
    def __init__(self, backend, opts, defn):
        super().__init__(backend, opts)
        self.defn = defn
        self.coreir_module = None
        self.decl_tx = DeclarationTransformer(self.backend,
                                              self.opts,
                                              self.defn)
        self.inst_txs = {
            inst: InstanceTransformer(self.backend, self.opts, inst, self.defn)
            for inst in self.defn.instances
        }
        self.clocks = get_all_output_clocks_in_defn(defn)
        self._constant_cache = {}

    def children(self):
        children = []
        if not self.get_opt("skip_instance_graph", False):
            deps = dependencies(self.defn, include_self=False)
            opts = self.opts.copy()
            opts.update({"skip_instance_graph": True})
            children += [DefnOrDeclTransformer(self.backend, opts, dep)
                         for dep in deps]
        children += [self.decl_tx]
        children += self.inst_txs.values()
        return children

    def run_self(self):
        _logger.debug(f"Compiling definition {self.defn}")
        self.coreir_module = self.decl_tx.coreir_module
        if self.defn.inline_verilog_strs:
            inline_verilog = "\n\n".join(x[0] for x in
                                         self.defn.inline_verilog_strs)
            connect_references = {}
            for _, inline_value_map in self.defn.inline_verilog_strs:
                for key, value in inline_value_map.items():
                    connect_references[key] = magma_port_to_coreir_port(value)
            self.coreir_module.add_metadata("inline_verilog", json.dumps(
                {"str": inline_verilog,
                 "connect_references": connect_references}
            ))
        for name, module in self.defn.compiled_bind_modules.items():
            self.backend.bind_module(name, module)

        self.coreir_module.definition = self.get_coreir_defn()

    def _generate_symbols(self, coreir_insts):
        if not self.get_opt("generate_symbols", False):
            return
        for inst, coreir_inst in coreir_insts.items():
            self.get_opt("symbol_table").set_instance_name(
                self.defn.name, inst.name,
                (SYMBOL_TABLE_EMPTY, coreir_inst.name))
            self.get_opt("symbol_table").set_instance_type(
                self.defn.name, inst.name, type(inst).name)

    def get_coreir_defn(self):
        coreir_defn = self.coreir_module.new_definition()
        coreir_insts = {inst: self.inst_txs[inst].coreir_inst_gen(coreir_defn)
                        for inst in self.defn.instances}
        # Call generator callback if necessary.
        global _generator_callbacks
        for inst, coreir_inst in coreir_insts.items():
            try:
                callback = _generator_callbacks.pop(type(inst))
            except KeyError:
                continue
            callback(coreir_inst)
        self._generate_symbols(coreir_insts)
        # If this module was imported from verilog, do not go through the
        # general module construction flow. Instead just attach the verilog
        # source as metadata and return the module.
        if hasattr(self.defn, "verilogFile") and self.defn.verilogFile:
            metadata = json.dumps({"verilog_string": self.defn.verilogFile})
            self.coreir_module.add_metadata("verilog", metadata)
            return coreir_defn
        if hasattr(self.defn, "verilog") and self.defn.verilog:
            metadata = json.dumps({"verilog_body": self.defn.verilog})
            self.coreir_module.add_metadata("verilog", metadata)
            return coreir_defn
        if self.defn.coreir_lib is not None:
            self.backend.include_lib_or_libs(self.defn.coreir_lib)
        for name, port in self.defn.interface.ports.items():
            _logger.debug(f"{name}, {port}, {port.is_output()}")
        for inst, coreir_inst in coreir_insts.items():
            if get_codegen_debug_info() and getattr(inst, "debug_info", False):
                attach_debug_info(coreir_inst, inst.debug_info)
            if getattr(inst, "coreir_metadata"):
                for k, v in inst.coreir_metadata.items():
                    coreir_inst.add_metadata(k, json.dumps(v))
        for inst in coreir_insts:
            for name, port in inst.interface.ports.items():
                self.connect_non_outputs(coreir_defn, port)
        for port in self.defn.interface.ports.values():
            self.connect_non_outputs(coreir_defn, port)
        return coreir_defn

    def connect_non_outputs(self, module_defn, port):
        # Recurse into non input types that may contain inout children.
        if isinstance(port, Tuple) and not port.is_input() or \
           isinstance(port, Array) and not port.T.is_input():
            for elem in port:
                self.connect_non_outputs(module_defn, elem)
        elif not port.is_output():
            self.connect(module_defn, port, port.trace())

    def get_source(self, port, value, module_defn):
        port = _unwrap(port)
        value = _unwrap(value)
        if isinstance(value, pycoreir.Wireable):
            return value
        if isinstance(value, Slice):
            return module_defn.select(value.get_coreir_select())
        if isinstance(value, Bits) and value.const():
            return self._const_instance(value, len(value), module_defn)
        if value.anon() and isinstance(value, Array):
            drivers = _collect_drivers(value)
            offset = 0
            for d in drivers:
                d = _unwrap(d)
                if len(d) == 1:
                    # _collect_drivers will introduce a slice of length 1 for
                    # non-slices, so we index them here with 0 to unpack the
                    # extra array dimension
                    self.connect(module_defn, port[offset], d[0])
                else:
                    self.connect(module_defn,
                                 Slice(port, offset, offset + len(d)),
                                 Slice(d[0].name.array, d[0].name.index,
                                       d[-1].name.index + 1))
                offset += len(d)

            return None
        if isinstance(value, Tuple) and value.anon():
            for p, v in zip(port, value):
                self.connect(module_defn, p, v)
            return None
        if value.const():
            return self._const_instance(value, None, module_defn)
        if isinstance(value.name, PortViewRef):
            return module_defn.select(
                magma_name_to_coreir_select(value.name))
        return module_defn.select(magma_port_to_coreir_port(value))

    def connect(self, module_defn, port, value):
        if value is None and is_clock_or_nested_clock(type(port)):
<<<<<<< HEAD
            with self.defn.open():
                if not wire_default_clock(port, self.clocks):
                    # No default clock
                    raise UnconnectedPortException(port)
=======
            if not drive_all_undriven_clocks_in_value(port, self.clocks):
                # No default clock
                raise UnconnectedPortException(port)
>>>>>>> e908c36c
            value = port.trace()
        if value is None:
            if port.is_inout():
                return  # skip inouts because they might be conn. as an input.
            if getattr(self.defn, "_ignore_undriven_", False):
                return
            raise UnconnectedPortException(port)
        check_wiring_context(port, value)
        source = self.get_source(port, value, module_defn)
        if not source:
            return
        sink = module_defn.select(magma_port_to_coreir_port(port))
        module_defn.connect(source, sink)
        if get_codegen_debug_info() and getattr(port, "debug_info", False):
            attach_debug_info(module_defn, port.debug_info, source, sink)

    def _const_instance(self, constant, num_bits, module_defn):
        value = constant_to_value(constant)
        key = (value, num_bits)
        try:
            return self._constant_cache[key]
        except KeyError:
            pass
        if num_bits is None:
            config = self.backend.context.new_values({"value": bool(value)})
            name = f"bit_const_{value}_{num_bits}"
            mod = self.backend.get_lib("corebit").modules["const"]
            module_defn.add_module_instance(name, mod, config)
        else:
            config = self.backend.context.new_values({"value": value})
            name = f"const_{value}_{num_bits}"
            gen = self.backend.get_lib("coreir").generators["const"]
            gen_args = self.backend.context.new_values({"width": num_bits})
            module_defn.add_generator_instance(name, gen, gen_args, config)
        out = module_defn.select(f"{name}.out")
        return self._constant_cache.setdefault(key, out)


class DeclarationTransformer(LeafTransformer):
    def __init__(self, backend, opts, decl):
        super().__init__(backend, opts)
        self.decl = decl
        self.coreir_module = None

    def run_self(self):
        self.coreir_module = self._run_self_impl()
        self._generate_symbols()

    def _generate_symbols(self):
        if not self.get_opt("generate_symbols", False):
            return
        if _is_generator(self.decl):
            return
        magma_names = list(self.decl.interface.ports.keys())
        coreir_names = list(k for k, _ in self.coreir_module.type.items())
        assert len(magma_names) == len(coreir_names)
        for magma_name, coreir_name in zip(magma_names, coreir_names):
            self.opts.get("symbol_table").set_port_name(
                self.decl.name, magma_name, coreir_name)

    def _run_self_impl(self):
        self.decl = self.decl
        _logger.debug(f"Compiling declaration {self.decl}")
        if self.decl.coreir_lib is not None:
            self.backend.include_lib_or_libs(self.decl.coreir_lib)
        # These libraries are already available by default in coreir, so we
        # don't need declarations.
        if self.decl.coreir_lib in ["coreir", "corebit", "commonlib",
                                    "memory"]:
            lib = self.backend.get_lib(self.decl.coreir_lib)
            if not _is_generator(self.decl):
                return lib.modules[self.decl.coreir_name]
            return lib.generators[self.decl.coreir_name]
        try:
            coreir_module = self.backend.get_module(self.decl)
            _logger.debug(f"{self.decl} already compiled, skipping")
            return coreir_module
        except KeyError:
            pass
        if get_debug_mode():
            check_magma_interface(self.decl.interface)
        module_type = magma_interface_to_coreir_module_type(
            self.backend.context, self.decl.interface)
        if isinstance(self.decl.interface, InterfaceKind):
            module_type = self.backend.context.Flip(module_type)
        kwargs = {}
        if hasattr(self.decl, "coreir_config_param_types"):
            param_types = self.decl.coreir_config_param_types
            kwargs["cparams"] = make_cparams(self.backend.context, param_types)
        if hasattr(self.decl, "namespace"):
            # Allows users to choose namespace explicitly with
            # class MyCircuit(m.Circuit):
            #     namespace = "foo"
            # overrides user_namespace setting
            namespace = self.backend.get_lib(self.decl.namespace)
        else:
            namespace = self.get_opt("user_namespace",
                                     self.backend.context.global_namespace)
        coreir_module = namespace.new_module(
            self.decl.coreir_name, module_type, **kwargs)
        if get_codegen_debug_info() and self.decl.debug_info:
            attach_debug_info(coreir_module, self.decl.debug_info)
        for key, value in self.decl.coreir_metadata.items():
            coreir_module.add_metadata(key, json.dumps(value))
        return coreir_module<|MERGE_RESOLUTION|>--- conflicted
+++ resolved
@@ -432,16 +432,10 @@
 
     def connect(self, module_defn, port, value):
         if value is None and is_clock_or_nested_clock(type(port)):
-<<<<<<< HEAD
             with self.defn.open():
-                if not wire_default_clock(port, self.clocks):
+                if not drive_all_undriven_clocks_in_value(port, self.clocks):
                     # No default clock
                     raise UnconnectedPortException(port)
-=======
-            if not drive_all_undriven_clocks_in_value(port, self.clocks):
-                # No default clock
-                raise UnconnectedPortException(port)
->>>>>>> e908c36c
             value = port.trace()
         if value is None:
             if port.is_inout():
