--- conflicted
+++ resolved
@@ -1,11 +1,6 @@
-<<<<<<< HEAD
 from ..array import Array
 from ..bit import Bit, VCC, GND
-=======
-from ..array import ArrayKind, ArrayType
-from ..bit import BitType, VCC, GND
 from ..compiler import make_compiler
->>>>>>> 9d19c37c
 from ..passes.debug_name import DebugNamePass
 from ..passes.clock import WireClockPass
 from collections import OrderedDict
