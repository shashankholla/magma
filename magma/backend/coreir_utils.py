--- conflicted
+++ resolved
@@ -106,18 +106,6 @@
     return context.Record(args)
 
 
-<<<<<<< HEAD
-def add_non_input_ports(non_input_ports, port):
-    port = magma_value(port)
-    if not port.is_input():
-        non_input_ports[port] = magma_port_to_coreir_port(port)
-    if isinstance(port, (Tuple, Array)):
-        for element in port:
-            add_non_input_ports(non_input_ports, element)
-
-
-=======
->>>>>>> 569f04f2
 def python_to_coreir_param_type(context, typ):
     if typ is int:
         return context.Int()
