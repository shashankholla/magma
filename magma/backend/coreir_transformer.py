from abc import ABC, abstractmethod
from copy import copy
import json
<<<<<<< HEAD
import logging
import os
from ..compile import compile
from ..config import get_compile_dir, set_compile_dir
=======
>>>>>>> 77689a30
from ..array import Array
from ..bit import VCC, GND
from ..clock import wiredefaultclock, wireclock
from coreir import Wireable
from .coreir_utils import (add_non_input_ports, attach_debug_info,
                           check_magma_interface, constant_to_value,
                           get_inst_args, get_module_of_inst,
                           is_clock_or_nested_clock, is_const,
                           magma_interface_to_coreir_module_type,
                           magma_port_to_coreir_port, make_cparams, map_genarg)
from ..interface import InterfaceKind
from ..is_definition import isdefinition
from ..logging import root_logger
from ..passes import InstanceGraphPass
from ..tuple import Tuple
from .util import get_codegen_debug_info


# NOTE(rsetaluri): We do not need to set the level of this logger since it has
# already been done in backend/coreir_.py.
_logger = root_logger().getChild("coreir_backend")


class TransformerBase(ABC):
    def __init__(self, backend):
        self.backend = backend
        self.ran = False
        self._children = None

    def run(self):
        if self.ran:
            raise RuntimeError("Can only run transformer once")
        self._children = self.children()
        for child in self._children:
            child.run()
        self.run_self()
        self.ran = True

    @abstractmethod
    def children(self):
        raise NotImplementedError()

    def run_self(self):
        pass


class LeafTransformer(TransformerBase):
    def children(self):
        return []


class DefnOrDeclTransformer(TransformerBase):
    def __init__(self, backend, defn_or_decl):
        super().__init__(backend)
        self.defn_or_decl = defn_or_decl
        self.coreir_module = None

    def children(self):
        if self.defn_or_decl.name in self.backend.modules:
            _logger.debug(f"{self.defn_or_decl} already compiled, skipping")
            self.coreir_module = self.backend.modules[self.defn_or_decl.name]
            return []
        if not isdefinition(self.defn_or_decl):
            return [DeclarationTransformer(self.backend, self.defn_or_decl)]
        wrapped = getattr(self.defn_or_decl, "wrappedModule", None)
        if wrapped and wrapped.context is self.backend.context:
            return [WrappedTransformer(self.backend, self.defn_or_decl)]
        return [DefinitionTransformer(self.backend, self.defn_or_decl)]

    def run_self(self):
        if self.coreir_module:
            return
        self.coreir_module = self._children[0].coreir_module
        self.backend.modules[self.defn_or_decl.name] = self.coreir_module
        if isdefinition(self.defn_or_decl):
            self.defn_or_decl.wrappedModule = self.coreir_module
            libs = copy(self.backend.libs_used)
            self.defn_or_decl.coreir_wrapped_modules_libs_used = libs


class InstanceTransformer(LeafTransformer):
    def __init__(self, backend, inst, defn, wire_clocks=True):
        super().__init__(backend)
        self.inst = inst
        self.defn = defn
        self.wire_clocks = wire_clocks
        self.coreir_inst_gen = None

    def run_self(self):
        self.coreir_inst_gen = self.run_self_impl()

    def run_self_impl(self):
        _logger.debug(f"Compiling instance {(self.inst.name, type(self.inst))}")
        if self.wire_clocks:
            wiredefaultclock(self.defn, self.inst)
            wireclock(self.defn, self.inst)
        defn = type(self.inst)
        lib = self.backend.libs[self.inst.coreir_lib]
        if self.inst.coreir_genargs is None:
            module = get_module_of_inst(self.backend.context, self.inst, lib)
            args = get_inst_args(self.inst)
            args = self.backend.context.new_values(args)
            return lambda m: m.add_module_instance(self.inst.name, module, args)
        generator = lib.generators[defn.coreir_name]
        config_args = {k: v for k, v in self.inst.coreir_configargs.items()}
        config_args = self.backend.context.new_values(config_args)
        gen_args = {k: map_genarg(self.backend.context, v)
                    for k, v in defn.coreir_genargs.items()}
        gen_args = self.backend.context.new_values(gen_args)
        return lambda m: m.add_generator_instance(
            self.inst.name, generator, gen_args, config_args)


class WrappedTransformer(LeafTransformer):
    def __init__(self, backend, defn):
        super().__init__(backend)
        self.defn = defn
        self.coreir_module = self.defn.wrappedModule
        self.backend.libs_used |= self.defn.coreir_wrapped_modules_libs_used


class DefinitionTransformer(TransformerBase):
    def __init__(self, backend, defn):
        super().__init__(backend)
        self.defn = defn
        self.coreir_module = None
        self.decl_tx = DeclarationTransformer(self.backend, self.defn)
        self.inst_txs = {
            inst: InstanceTransformer(self.backend, inst, self.defn)
            for inst in self.defn.instances
        }

    def children(self):
        pass_ = InstanceGraphPass(self.defn)
        pass_.run()
        deps = [k for k, _ in pass_.tsortedgraph if k is not self.defn]
        children = [DefnOrDeclTransformer(self.backend, dep) for dep in deps]
        children += [self.decl_tx]
        children += self.inst_txs.values()
        return children

    def run_self(self):
        _logger.debug(f"Compiling definition {self.defn}")
        self.coreir_module = self.decl_tx.coreir_module
        if self.defn.inline_verilog_strs:
            inline_verilog = "\n\n".join(self.defn.inline_verilog_strs)
            self.coreir_module.add_metadata("inline_verilog",
                                            json.dumps(inline_verilog))
        for bind_module, bind_stmt in self.defn.bind_modules:
            if not os.path.isdir(".magma"):
                os.mkdir(".magma")
            curr_compile_dir = get_compile_dir()
            set_compile_dir("normal")
            compile(f".magma/{bind_module.name}", bind_module,
                    output="verilog")
            set_compile_dir(curr_compile_dir)
            with open(f".magma/{bind_module.name}.v", "r") as f:
                content = "\n".join((f.read(), bind_stmt))
                self.backend.sv_bind_files[bind_module.name] = content

        self.coreir_module.definition = self.get_coreir_defn()

    def get_coreir_defn(self):
        coreir_defn = self.coreir_module.new_definition()
        coreir_insts = {inst: self.inst_txs[inst].coreir_inst_gen(coreir_defn)
                        for inst in self.defn.instances}
        # If this module was imported from verilog, do not go through the
        # general module construction flow. Instead just attach the verilog
        # source as metadata and return the module.
        if hasattr(self.defn, "verilogFile") and self.defn.verilogFile:
            metadata = json.dumps({"verilog_string": self.defn.verilogFile})
            self.coreir_module.add_metadata("verilog", metadata)
            return coreir_defn
        if self.defn.coreir_lib is not None:
            self.backend.libs_used.add(self.defn.coreir_lib)
        non_input_ports = {}
        for name, port in self.defn.interface.ports.items():
            _logger.debug(f"{name}, {port}, {port.is_output()}")
            add_non_input_ports(non_input_ports, port)
        for inst, coreir_inst in coreir_insts.items():
            if get_codegen_debug_info() and getattr(inst, "debug_info", False):
                attach_debug_info(coreir_inst, inst.debug_info)
            for name, port in inst.interface.ports.items():
                add_non_input_ports(non_input_ports, port)
        for inst in coreir_insts:
            for name, port in inst.interface.ports.items():
                self.connect_non_outputs(coreir_defn, port, non_input_ports)
        for port in self.defn.interface.ports.values():
            self.connect_non_outputs(coreir_defn, port, non_input_ports)
        return coreir_defn

    def connect_non_outputs(self, module_defn, port, non_input_ports):
        # Recurse into non input types that may contain inout children.
        if isinstance(port, Tuple) and not port.is_input() or \
           isinstance(port, Array) and not port.T.is_input():
            for elem in port:
                self.connect_non_outputs(module_defn, elem, non_input_ports)
        elif not port.is_output():
            self.connect(module_defn, port, port.value(), non_input_ports)

    def connect(self, module_defn, port, value, non_input_ports):
        # Allow Clock or Array[Clock] to be unwired as CoreIR can wire them up.
        if value is None and is_clock_or_nested_clock(type(port)):
            return
        if value is None:
            if port.is_inout():
                return  # skip inouts because they might be conn. as an input.
            raise Exception(f"Found unconnected port: {port.debug_name}")

        def get_source():
            if isinstance(value, Wireable):
                return value
            if isinstance(value, Array) and is_const(value):
                return self.const_instance(value, len(value), module_defn)
            if value.anon() and isinstance(value, Array):
                for p, v in zip(port, value):
                    self.connect(module_defn, p, v, non_input_ports)
                return None
            if isinstance(value, Tuple) and value.anon():
                for p, v in zip(port, value):
                    self.connect(module_defn, p, v, non_input_ports)
                return None
            if value is VCC or value is GND:
                return self.const_instance(value, None, module_defn)
            return module_defn.select(non_input_ports[value])
        source = get_source()
        if not source:
            return
        sink = module_defn.select(magma_port_to_coreir_port(port))
        module_defn.connect(source, sink)
        if get_codegen_debug_info() and getattr(port, "debug_info", False):
            attach_debug_info(module_defn, port.debug_info, source, sink)

    def const_instance(self, constant, num_bits, module_defn):
        cache_entry = self.backend.constant_cache.setdefault(module_defn, {})
        value = constant_to_value(constant)
        key = (value, num_bits)
        if key in cache_entry:
            return cache_entry[key]
        if num_bits is None:
            config = self.backend.context.new_values({"value": bool(value)})
            name = f"bit_const_{value}_{num_bits}"
            mod = self.backend.libs["corebit"].modules["const"]
            module_defn.add_module_instance(name, mod, config)
        else:
            config = self.backend.context.new_values({"value": value})
            name = f"const_{value}_{num_bits}"
            gen = self.backend.libs["coreir"].generators["const"]
            gen_args = self.backend.context.new_values({"width": num_bits})
            module_defn.add_generator_instance(name, gen, gen_args, config)
        cache_entry[key] = module_defn.select(f"{name}.out")
        return cache_entry[key]


class DeclarationTransformer(LeafTransformer):
    def __init__(self, backend, decl):
        super().__init__(backend)
        self.decl = decl
        self.coreir_module = None

    def run_self(self):
        self.coreir_module = self.run_self_impl()

    def run_self_impl(self):
        self.decl = self.decl
        _logger.debug(f"Compiling declaration {self.decl}")
        if self.decl.coreir_lib is not None:
            self.backend.libs_used.add(self.decl.coreir_lib)
        # These libraries are already available by default in coreir, so we
        # don't need declarations.
        if self.decl.coreir_lib in ["coreir", "corebit", "commonlib"]:
            lib = self.backend.libs[self.decl.coreir_lib]
            if self.decl.coreir_genargs is None:
                return lib.modules[self.decl.coreir_name]
            return lib.generators[self.decl.coreir_name]
        if self.decl.name in self.backend.modules:
            _logger.debug(f"{self.decl} already compiled, skipping")
            return self.backend.modules[self.decl.name]
        check_magma_interface(self.decl.interface)
        module_type = magma_interface_to_coreir_module_type(
            self.backend.context, self.decl.interface)
        if isinstance(self.decl.interface, InterfaceKind):
            module_type = self.backend.context.Flip(module_type)
        kwargs = {}
        if hasattr(self.decl, "coreir_config_param_types"):
            param_types = self.decl.coreir_config_param_types
            kwargs["cparams"] = make_cparams(self.backend.context, param_types)
        coreir_module = self.backend.context.global_namespace.new_module(
            self.decl.coreir_name, module_type, **kwargs)
        if get_codegen_debug_info() and self.decl.debug_info:
            attach_debug_info(coreir_module, self.decl.debug_info)
        return coreir_module<|MERGE_RESOLUTION|>--- conflicted
+++ resolved
@@ -1,13 +1,10 @@
 from abc import ABC, abstractmethod
 from copy import copy
 import json
-<<<<<<< HEAD
 import logging
 import os
 from ..compile import compile
 from ..config import get_compile_dir, set_compile_dir
-=======
->>>>>>> 77689a30
 from ..array import Array
 from ..bit import VCC, GND
 from ..clock import wiredefaultclock, wireclock
