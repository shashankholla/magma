try:
    from functools import lru_cache
except ImportError:
    from backports.functools_lru_cache import lru_cache

cachedFunctions = []


def clear_cachedFunctions():
    for func in cachedFunctions:
        func.cache_clear()


def cache_definition(fn):
    cachedFunctions.append(lru_cache(maxsize=None)(fn))
    return cachedFunctions[-1]

def singleton(cls):
    instance = [None]
    def wrapper(*args, **kwargs):
        if instance[0] is None:
            instance[0] = cls(*args, **kwargs)
        return instance[0]

    return wrapper

from magma.protocol_type import MagmaProtocolMeta, MagmaProtocol

# wires
from .wire import wire

# types
from .t import *

from .bit import *

from .array import *
from .bits import *
from .bfloat import BFloat
from .tuple import *
from .clock import *
from .clock_io import ClockIO
from .conversions import *
from .interface import *
from .ref import LazyDefnRef, LazyInstRef

# circuit
from .circuit import *

# higher-order operators
from .braid import *

# verilog
from .frontend.verilog import (declare_from_verilog, declare_from_verilog_file,
                               define_from_verilog, define_from_verilog_file,
                               DeclareFromVerilog, DeclareFromVerilogFile,
                               DefineFromVerilog, DefineFromVerilogFile,
                               set_verilog_importer)
from .backend.verilog import *

# compile
from .compile import *

from .logging import root_logger


mantle_target = None
def set_mantle_target(t):
     global mantle_target
     if mantle_target is not None and mantle_target != t:
         root_logger().warning('changing mantle target', mantle_target, t )
     mantle_target = t

from .backend.util import set_codegen_debug_info
from .enum import Enum
import magma.util
import magma.syntax

from .is_primitive import isprimitive
from .is_definition import isdefinition

from .uniquification import UniquificationPass


from hwtypes.bit_vector_abc import TypeFamily

from magma.family import get_family
_Family_ = get_family()

from .generator import Generator, Generator2
from .monitor import MonitorIO, MonitorGenerator, make_monitor_ports
from .inline_verilog import inline_verilog
from .display import display, posedge, negedge, File, time
from .log import info, debug, warning, error


from .syntax.sequential2 import sequential2
from .syntax.combinational2 import combinational2
from .syntax.inline_combinational import inline_combinational
from .syntax.coroutine import coroutine

<<<<<<< HEAD
from magma.primitives import (LUT, Mux, mux, dict_lookup, list_lookup,
                              Register, get_slice, set_slice, slice, reduce,
                              Memory)
=======
from magma.primitives import (LUT, Mux, mux, Register, get_slice, set_slice,
                              slice, Memory)
>>>>>>> b55a7825

from magma.types import BitPattern, Valid<|MERGE_RESOLUTION|>--- conflicted
+++ resolved
@@ -99,13 +99,8 @@
 from .syntax.inline_combinational import inline_combinational
 from .syntax.coroutine import coroutine
 
-<<<<<<< HEAD
 from magma.primitives import (LUT, Mux, mux, dict_lookup, list_lookup,
-                              Register, get_slice, set_slice, slice, reduce,
+                              Register, get_slice, set_slice, slice,
                               Memory)
-=======
-from magma.primitives import (LUT, Mux, mux, Register, get_slice, set_slice,
-                              slice, Memory)
->>>>>>> b55a7825
 
 from magma.types import BitPattern, Valid