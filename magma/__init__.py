try:
    from functools import lru_cache
except ImportError:
    from backports.functools_lru_cache import lru_cache

cachedFunctions = []


def clear_cachedFunctions():
    for func in cachedFunctions:
        func.cache_clear()


def cache_definition(fn):
    cachedFunctions.append(lru_cache(maxsize=None)(fn))
    return cachedFunctions[-1]

def singleton(cls):
    instance = [None]
    def wrapper(*args, **kwargs):
        if instance[0] is None:
            instance[0] = cls(*args, **kwargs)
        return instance[0]

    return wrapper

from magma.protocol_type import MagmaProtocolMeta, MagmaProtocol

# wires
from .wire import wire

# types
from .t import *

from .bit import *

from .array import *
from .bits import *
from .bfloat import BFloat
from .tuple import *
from .clock import *
from .clock_io import ClockIO
from .conversions import *
from .interface import *
from .ref import LazyDefnRef, LazyInstRef

# circuit
from .circuit import *

# higher-order operators
from .braid import *

# verilog
from .frontend.verilog import (declare_from_verilog, declare_from_verilog_file,
                               define_from_verilog, define_from_verilog_file,
                               DeclareFromVerilog, DeclareFromVerilogFile,
                               DefineFromVerilog, DefineFromVerilogFile,
                               set_verilog_importer)
from .backend.verilog import *

# compile
from .compile import *

from .logging import root_logger


mantle_target = None
def set_mantle_target(t):
     global mantle_target
     if mantle_target is not None and mantle_target != t:
         root_logger().warning('changing mantle target', mantle_target, t )
     mantle_target = t

from .backend.util import set_codegen_debug_info
from .enum import Enum
import magma.util
import magma.syntax

from .is_primitive import isprimitive
from .is_definition import isdefinition

from .uniquification import UniquificationPass


from hwtypes.bit_vector_abc import TypeFamily

from magma.family import get_family
_Family_ = get_family()

from .generator import Generator, Generator2
from .monitor import MonitorIO, MonitorGenerator, make_monitor_ports
import magma.operators
from .operators import slice
from .inline_verilog import inline_verilog
from .display import display, posedge, negedge, File, time
from .log import info, debug, warning, error

<<<<<<< HEAD
from .primitives.reduce import reduce
=======
from .syntax.sequential2 import sequential2
from .syntax.combinational2 import combinational2
>>>>>>> fa46b6dc
<|MERGE_RESOLUTION|>--- conflicted
+++ resolved
@@ -95,9 +95,8 @@
 from .display import display, posedge, negedge, File, time
 from .log import info, debug, warning, error
 
-<<<<<<< HEAD
+
 from .primitives.reduce import reduce
-=======
+
 from .syntax.sequential2 import sequential2
-from .syntax.combinational2 import combinational2
->>>>>>> fa46b6dc
+from .syntax.combinational2 import combinational2