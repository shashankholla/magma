import functools
from collections.abc import Sequence
from .compatibility import IntegerTypes
<<<<<<< HEAD
from .t import In, Out, InOut, Direction
from .digital import Digital
from .bit import Bit, VCC, GND
from .digital import DigitalMeta
from .clock import Clock, Reset, AsyncReset, Enable
from .array import Array
from .bits import Bits, UInt, SInt
from .bfloat import BFloat
from .digital import Digital
from .tuple import Tuple, tuple_ as tuple_imported
=======
from .t import In, Out, InOut, INPUT, OUTPUT, INOUT
from .bit import _BitKind, _BitType, Bit, BitType, VCC, GND
from .clock import ClockType, Clock, \
    Reset, ResetType, \
    AsyncReset, AsyncResetType, \
    AsyncResetN, AsyncResetNType, \
    Enable, EnableType
from .array import ArrayType, Array, ArrayKind
from .bits import BitsType, Bits, UIntType, UInt, SIntType, SInt, UIntKind, \
    SIntKind, BFloat
from .tuple import TupleType, tuple_ as tuple_imported, TupleKind, namedtuple
>>>>>>> 9d19c37c
from .bitutils import int2seq
import magma as m
import hwtypes

<<<<<<< HEAD
=======
__all__ = ['bit']
__all__ += ['clock', 'reset', 'enable', 'asyncreset', 'asyncresetn']

__all__ += ['array']
__all__ += ['bits', 'uint', 'sint']

__all__ += ['tuple_', 'namedtuple']

__all__ += ['concat', 'repeat']
__all__ += ['sext', 'zext']

>>>>>>> 9d19c37c

def can_convert_to_bit(value):
    return isinstance(value, (Digital, Array, Tuple, IntegerTypes))


def can_convert_to_bit_type(value):
    return issubclass(value, (Digital, Array, Tuple))


def convertbit(value, totype):
    if isinstance(value, totype):
        return value

    if not can_convert_to_bit(value):
        raise ValueError(
            "bit can only be used on a Bit, an Array, or an int"
            f"; not {type(value)}")

    if isinstance(value, (Array, Tuple)):
        if len(value) != 1:
            raise ValueError(
                "bit can only be used on arrays and tuples of length 1"
                f"; not {type(value)}")
        value = value[0]
        if not isinstance(value, Digital):
            raise ValueError(
                "bit can only be used on arrays and tuples of bits"
                f"; not {type(value)}")

    assert isinstance(value, (IntegerTypes, Digital))

    if isinstance(value, IntegerTypes):
        value = VCC if value else GND

    if value.is_input():
        b = In(totype)(name=value.name)
    elif value.is_output():
        b = Out(totype)(name=value.name)
    else:
        b = totype()
    b.port = value.port
    return b


def bit(value):
    return convertbit(value, Bit)


def clock(value):
    return convertbit(value, Clock)


def reset(value):
    return convertbit(value, Reset)


def asyncreset(value):
    return convertbit(value, AsyncReset)


def asyncresetn(value):
    return convertbit(value, AsyncResetNType, AsyncResetN)


def enable(value):
    return convertbit(value, Enable)


def convertbits(value, n, totype, checkbit):
    if isinstance(value, totype):
        if n is not None and n != len(value):
            raise ValueError("converting a value should not change the size, use concat, zext, or sext instead.")
        return value

    convertible_types = (Digital, Tuple, Array, IntegerTypes,
                         Sequence)
    if not isinstance(value, convertible_types):
        raise ValueError(
            "bits can only be used on a Bit, an Array, a Tuple, an int, or a"
            f" Sequence; not : {type(value)}"
        )

    if isinstance(value, IntegerTypes):
        if n is None:
            n = max(value.bit_length(), 1)
        ts = int2seq(value, n)
    elif isinstance(value, Sequence):
        ts = list(value)
    elif isinstance(value, Digital):
        if n is None:
            ts = [value]
        else:
            ts = n*[value]
    else:
        ts = [value[i] for i in range(len(value))]

    # create list of types
    Ts = []
    for t in ts:
        T = type(t)
        if T in IntegerTypes:
            T = Out(Bit)
        Ts.append(T)

    convert_to_bit = False
    # check that they are all the same
    for t in Ts:
        if checkbit:
            if not isinstance(t, DigitalMeta):
                raise ValueError(
                    "bits can only be used on Arrays or Tuples containing bits"
                    f", not : {t}")
        if t != T:
            if can_convert_to_bit_type(t) and can_convert_to_bit_type(T):
                # If they can all be converted to Bit, then that's okay
                convert_to_bit = True
            else:
                raise ValueError(
                    "All fields in a Array or a Tuple must be the same type"
                    f"got {t} expected {T}")

    assert len(Ts)

    if convert_to_bit is True:
        ts = [bit(t) for t in ts]
        T = {
            Direction.In: In,
            Direction.Out: Out,
            Direction.InOut: InOut
        }[T.direction](Bit)

    return totype[len(Ts), T](*ts)


def array(value, n=None):
    return convertbits(value, n, Array, False)


def bits(value, n=None):
    return convertbits(value, n, Bits, True)


def uint(value, n=None):
    if isinstance(value, SInt):
        raise ValueError("uint cannot convert SInt")
    return convertbits(value, n, UInt, True)


def sint(value, n=None):
    if isinstance(value, UInt):
        raise ValueError("uint cannot convert SInt")
    return convertbits(value, n, SInt, True)


def bfloat(value, n=None):
    return convertbits(value, n, BFloat, True)


def concat(*arrays):
    ts = []
    for a in arrays:
        if isinstance(a, hwtypes.BitVector):
            ts.extend(a.bits())
        else:
            ts.extend(a.ts)
    return array(ts)


def repeat(value, n):
    if isinstance(value, Bit):
        repeats = bits(n * [value])
    else:
        repeats = array(n * [value])
    return repeats


def check_value_is_not_input(fn):
    @functools.wraps(fn)
    def wrapped(value, n):
        if isinstance(value, m.Type) and not value.is_output():
            raise Exception(f"{fn.__name__} only works with non input values")
        return fn(value, n)
    return wrapped


# @check_value_is_not_input
def zext(value, n):
    assert isinstance(value, (UInt, SInt, Bits)) or \
        isinstance(value, Array) and isinstance(value.T, Digital)
    if isinstance(value, UInt):
        zeros = uint(0, n)
    elif isinstance(value, SInt):
        zeros = sint(0, n)
    elif isinstance(value, Bits):
        zeros = bits(0, n)
    elif isinstance(value, Array):
        zeros = array(0, n)
    result = concat(value, zeros)
    if isinstance(value, UInt):
        return uint(result)
    elif isinstance(value, SInt):
        return sint(result)
    elif isinstance(value, Bits):
        return bits(result)
    return result


# @check_value_is_not_input
def sext(value, n):
    assert isinstance(value, SInt)
    return sint(concat(array(value), array(value[-1], n)))


def tuple_(value, n=None):
    return tuple_imported(value, n)<|MERGE_RESOLUTION|>--- conflicted
+++ resolved
@@ -1,36 +1,20 @@
 import functools
 from collections.abc import Sequence
 from .compatibility import IntegerTypes
-<<<<<<< HEAD
 from .t import In, Out, InOut, Direction
 from .digital import Digital
 from .bit import Bit, VCC, GND
 from .digital import DigitalMeta
-from .clock import Clock, Reset, AsyncReset, Enable
+from .clock import Clock, Reset, AsyncReset, AsyncResetN, Enable
 from .array import Array
 from .bits import Bits, UInt, SInt
 from .bfloat import BFloat
 from .digital import Digital
-from .tuple import Tuple, tuple_ as tuple_imported
-=======
-from .t import In, Out, InOut, INPUT, OUTPUT, INOUT
-from .bit import _BitKind, _BitType, Bit, BitType, VCC, GND
-from .clock import ClockType, Clock, \
-    Reset, ResetType, \
-    AsyncReset, AsyncResetType, \
-    AsyncResetN, AsyncResetNType, \
-    Enable, EnableType
-from .array import ArrayType, Array, ArrayKind
-from .bits import BitsType, Bits, UIntType, UInt, SIntType, SInt, UIntKind, \
-    SIntKind, BFloat
-from .tuple import TupleType, tuple_ as tuple_imported, TupleKind, namedtuple
->>>>>>> 9d19c37c
+from .tuple import Tuple, tuple_ as tuple_imported, namedtuple
 from .bitutils import int2seq
 import magma as m
 import hwtypes
 
-<<<<<<< HEAD
-=======
 __all__ = ['bit']
 __all__ += ['clock', 'reset', 'enable', 'asyncreset', 'asyncresetn']
 
@@ -41,8 +25,6 @@
 
 __all__ += ['concat', 'repeat']
 __all__ += ['sext', 'zext']
-
->>>>>>> 9d19c37c
 
 def can_convert_to_bit(value):
     return isinstance(value, (Digital, Array, Tuple, IntegerTypes))
@@ -104,7 +86,7 @@
 
 
 def asyncresetn(value):
-    return convertbit(value, AsyncResetNType, AsyncResetN)
+    return convertbit(value, AsyncResetN)
 
 
 def enable(value):
