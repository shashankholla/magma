--- conflicted
+++ resolved
@@ -19,32 +19,6 @@
         file.write(code)
 
 
-<<<<<<< HEAD
-class CheckAnyMantleCircuits(DefinitionPass):
-    def __init__(self, main):
-        super().__init__(main)
-        self.has_mantle_circuit = False
-
-    def __call__(self, definition):
-        if getattr(definition, "debug_info", False) and \
-                definition.debug_info.module is not None and \
-                definition.debug_info.module.__name__.split(".")[0] == "mantle":
-            self.has_mantle_circuit = True
-
-    def _run(self, definition):
-        for instance in getattr(definition, "instances", []):
-            instancedefinition = type(instance)
-            self._run( instancedefinition )
-
-        self(definition)
-
-    def run(self):
-        super().run()
-        return self.has_mantle_circuit
-
-
-=======
->>>>>>> f56d0499
 def __compile_to_coreir(main, file_name, opts):
     # Underscore so our coreir module doesn't conflict with coreir bindings
     # package.
