--- conflicted
+++ resolved
@@ -10,11 +10,9 @@
 from .bitutils import int2seq, seq2int
 from .debug import debug_wire, get_callee_frame_info
 from .logging import root_logger
-<<<<<<< HEAD
 from .protocol_type import magma_type, magma_value
-=======
+
 from magma.wire_container import WiringLog
->>>>>>> 569f04f2
 
 
 _logger = root_logger()
