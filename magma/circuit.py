import sys
import six
import inspect
from .interface import *
from .wire import *
from .t import Flip
from .array import ArrayType
from .tuple import TupleType
from .bit import VCC, GND
from .debug import get_callee_frame_info
from .error import warn

__all__  = ['CircuitType']

__all__ += ['DeclareCircuit'] 

__all__ += ['DefineCircuit', 'EndCircuit']
__all__ += ['Circuit']
__all__ += ['isdefinition']
__all__ += ['isprimitive']
__all__ += ['CopyInstance']

__all__ += ['AnonymousCircuit']


# create an attribute for each port
def setports(self, ports):
    #print('setports', ports)
    for name, port in ports.items():
        #print(self, port, type(port))
        if isinstance(name, str):
            setattr(self, name, port)

#
# Metaclass for creating circuits
#
class CircuitKind(type):
    
    def __new__(metacls, name, bases, dct):
        #print('DefineCircuitKind new:', name)

        # override circuit class name
        if 'name' not in dct:
             dct['name'] = name
        name = dct['name']

        if 'primitive' not in dct:
            dct['primitive'] = False

        # create a new circuit class
        self = type.__new__(metacls, name, bases, dct)

        # create interface for this circuit class 
        if hasattr(self, 'IO'):
            # turn IO attribite into an Interface
            self.IO = DeclareInterface(*self.IO)

        return self

    def __call__(cls, *largs, **kwargs):
        #print('DefineCircuitKind call:', largs, kwargs)
        debug_info = get_callee_frame_info()
        self = super(CircuitKind, cls).__call__(*largs, **kwargs)
        self.set_debug_info(debug_info)

        # instance interface for this instance
        if hasattr(cls, 'IO'):
            self.setinterface(cls.IO(inst=self))

        return self

    def __str__(cls):
        return cls.__name__

    def __repr__(cls):
        instname = cls.__name__

        args = ['"%s"' % instname]
        for k, v in cls.interface.ports.items():
            assert v.isinput() or v.isoutput()
            args.append('"%s"'%k)
            args.append(str(Flip(type(v))))
        s = ", ".join(args)


        s = '{} = DefineCircuit({})  # {} {}\n'.format(instname, s, cls.filename, cls.lineno)

        # emit instances
        for instance in cls.instances:
            s += repr(instance) + '\n'

        # emit wires from instances
        for instance in cls.instances:
            s += repr(instance.interface)

        # for input in cls.interface.inputs():
        s += repr( cls.interface )

        s += "EndCircuit()  # {} {}\n".format(cls.end_circuit_filename,
                                              cls.end_circuit_lineno)

        return s

    def getarea(cls):
        return (1, cls.cells)

    def find(cls, defn):
        name = cls.__name__
        if not isdefinition(cls):
            return defn
        for i in cls.instances:
            type(i).find(defn)
        if name not in defn:
            defn[name] = cls
        return defn

#
# Abstract base class for circuits
#
@six.add_metaclass(CircuitKind)
class _CircuitType(object):

    def __init__(self, *largs, **kwargs):
        self.largs = largs
        self.kwargs = kwargs

        self.name = kwargs['name'] if 'name' in kwargs else ""

        self.loc = kwargs['loc'] if 'loc' in kwargs else None
        if self.loc and len(self.loc) == 2:
            self.loc = (self.loc[0], self.loc[1], 0)

        self.interface = None
        self.defn = None
        self.used = False

        self.filename = None
        self.lineno   = None

    def set_debug_info(self, debug_info):
        self.filename = debug_info[0]  # TODO: Change debug_info to a namedtuple
        self.lineno   = debug_info[1]

    def __str__(self):
        return self.name

    def __repr__(self):
        args = []
        for k, v in self.kwargs.items():
            if isinstance(v, tuple):
                 v = hstr(v[0], v[1])
            else:
                 v = str(v)
            args.append("%s=%s"%(k, v))
        return '{} = {}({})  # {} {}'.format(str(self), str(type(self)), 
            ', '.join(args), self.filename, self.lineno)

    def __getitem__(self, key):
        return self.interface[key]

    def __call__(input, *outputs, **kw):
        debug_info = get_callee_frame_info()

        # if the argument is a single circuit, 
        #   replace it with the circuit's outputs
        if len(outputs) == 1 and isinstance(outputs[0], _CircuitType):
             outputs = outputs[0].interface.outputs()

        # wire up argument list, if present
        no = len(outputs)
        if no != 0:
            inputs = input.interface.inputs()
            ni = len(inputs)
            if ni != no:
                if no > ni:
                    warn("Warning: wiring only %d of the %d arguments"
                        % (ni, no))
                else:
                    warn("Warning: wiring only %d of the %d circuit inputs"
                        % (no, ni))

            for i in range(min(ni,no)):
                wire(outputs[i], inputs[i], debug_info)

        # wire up extra arguments, name to name
        for key, value in kw.items():
            if key == 'ce':    key = 'CE'
            if key == 'set':   key = 'SET'
            if key == 'reset': key = 'RESET'
            if hasattr(input, key):
                i = getattr(input, key)
                wire( value, getattr(input, key), debug_info)
            else:
                print('Warning: circuit does not have', key)

        o = input.interface.outputs()
        return o[0] if len(o) == 1 else tuple(o)

    def setinterface(self, interface):
        setports(self, interface.ports)
        self.interface = interface
        return self

    def on(self):
        self.used = True
        return self

    def off(self):
        self.used = False
        return self

    def rename(self, name):
        self.name = name
        return self

    def isclocked(self):
        return self.interface.isclocked()

    def clockargs(self):
        return self.interface.clockargs()

    def inputargs(self):
        return self.interface.inputargs()

    def outputargs(self):
        return self.interface.outputargs()


# Maintain a current definition and stack of nested definitions

currentDefinition = None
currentDefinitionStack = []

def pushDefinition(defn):
    global currentDefinition
    if currentDefinition:
        currentDefinitionStack.append(currentDefinition)
    currentDefinition = defn

def popDefinition():
    global currentDefinition
    if len(currentDefinitionStack) > 0:
        currentDefinition = currentDefinitionStack.pop()
    else:
        currentDefinition = None

#  A circuit is a definition if it has instances
def isdefinition(circuit):
    'Return whether a circuit is a module definition'
    return hasattr(circuit, "instances")

def isprimitive(circuit):
    return circuit.primitive

# 
# Placed circuit - instances placed in a definition
#
class CircuitType(_CircuitType):
    def __init__(self, *largs, **kwargs):
        super(CircuitType, self).__init__(*largs, **kwargs)

        # Circuit instances are placed if within a definition
        global currentDefinition
        if currentDefinition:
             currentDefinition.place(self)

#
# AnonymousCircuits are like macros - the circuit instances are not placed
#
def AnonymousCircuit(*decl):
    n = len(decl)
    if   n == 0: 
        return None
    elif n == 1:
        decl = decl[0]

    # instance an unplaced circuit 
    return _CircuitType().setinterface(Interface(decl))



# DeclareCircuit Factory
def DeclareCircuit(name, *decl, **args):
    dct = dict(IO=decl, cells=args.get('cells', 0), alignment=1, primitive=args.get('primitive', True), stateful=args.get('stateful', False), simulate=args.get('simulate'))
    return CircuitKind( name, (CircuitType,), dct )



Cache = {}

def __magma_clear_circuit_cache():
    """
    Used in testing to clear Cache to prevent name conflicts from different
    tests
    """
    Cache.clear()

class DefineCircuitKind(CircuitKind):
    def __new__(metacls, name, bases, dct):

        # override name if present in dict
        if 'name' not in dct:
             dct['name'] = name
        name = dct['name']

        # circuit definition are cached
        if name in Cache:
            #print(name, 'cached')
            return Cache[name]

        self = CircuitKind.__new__(metacls, name, bases, dct)
        Cache[name] = self

        self.orientation = 'vertical'
        self.alignment = 1

        self.verilog = None
        self.verilogLib = None

        self.instances = []

        if hasattr(self, 'IO'):
            # instantiate interface
            self.interface = self.IO(defn=self)
            setports(self, self.interface.ports)

            # create circuit definition
            if hasattr(self, 'definition'):
                 pushDefinition(self)
                 self.definition()
                 EndCircuit()

        return self

    # 
    # place a circuit instance in this definition
    #
    def place(cls, inst):
        if not inst.name:
            inst.defn = cls
            inst.name = 'inst' + str(len(cls.instances))
            # osnr's suggested name
            #inst.name = 'inst' + str(len(cls.instances)) + '_' + inst.__class__.name
            #print('naming circuit instance', inst.name)
        #print('placing', inst, 'in', cls)
        inst.stack = inspect.stack()
        cls.instances.append(inst)


    def setlayout(cls, orientation='vertical', alignment=1):
        cls.orientation = orientation
        cls.alignment = alignment

    def getarea(cls):
        x = 0
        z = 0
        for inst in cls.instances:
            clsinst = type(inst)
            dx, dz = clsinst.getarea()
            z = (z+clsinst.alignment-1)/clsinst.alignment
            if   cls.orientation == 'vertical':
                x = max(x, dx)
                z += dz
            elif cls.orientation == 'horizontal':
                x += dx
                z = max(z, dz)
        return (x,z)

    def layout(cls, x=0, y=0):
        orientation = cls.orientation
        alignment = cls.alignment
        z = 0
        for inst in cls.instances:
            clsinst = type(inst)
            dx, dz = clsinst.getarea()
            z = (z+alignment-1)/alignment
            print('placing', inst, 'at', x, y+z/8, z%8)
            inst.loc = (x, y+z/8, z%8)
            if   orientation == 'vertical':
                z += dz
            elif orientation == 'horizontal':
                x += dx

@six.add_metaclass(DefineCircuitKind)
class Circuit(CircuitType):
    pass


# DefineCircuit Factory
def DefineCircuit(name, *decl, **args):
    debug_info = get_callee_frame_info()
    global currentDefinition
    if currentDefinition:
        currentDefinitionStack.append(currentDefinition)

<<<<<<< HEAD
    dct = dict(IO          = decl,
               orientation = args.get('orientation', 'vertical'), 
               alignment   = args.get('alignment', 1),
               primitive   = args.get('primitive', False),
               stateful    = args.get('stateful', False),
               simulate    = args.get('simulate'),
               filename    = debug_info[0],
               lineno      = debug_info[1])
=======
    dct = dict(IO=decl,
               orientation=args.get('orientation', 'vertical'), 
               alignment=args.get('alignment', 1),
               filename = debug_info[0],
               lineno   = debug_info[1])
>>>>>>> 5cc6ef86

    currentDefinition = DefineCircuitKind( name, (Circuit,), dct)
    return currentDefinition

def EndCircuit():
    debug_info = get_callee_frame_info()
    currentDefinition.end_circuit_filename = debug_info[0]
    currentDefinition.end_circuit_lineno   = debug_info[1]
    popDefinition()

def CopyInstance(instance):
    circuit = type(instance)
    new_instance = circuit()
    new_instance.kwargs = instance.kwargs
    return new_instance

def hex(i):
    if i < 10: return chr(ord('0')+i)
    else:      return chr(ord('A')+i-10)


def hstr(init, nbits):
    bits = 1 << nbits
    format = "0x" 
    nformat = []
    for i in range(bits/4):
        nformat.append(init%16)
        init /= 16
    nformat.reverse()
    return format + reduce(operator.add, map(hex, nformat))


def hex(i):
    if i < 10: return chr(ord('0')+i)
    else:      return chr(ord('A')+i-10)


def hstr(init, nbits):
    bits = 1 << nbits
    format = "0x" 
    nformat = []
    for i in range(bits/4):
        nformat.append(init%16)
        init /= 16
    nformat.reverse()
    return format + reduce(operator.add, map(hex, nformat))


if __name__ == '__main__':
    from magma.bit import Bit
    C0 = DeclareCircuit("C", "a", In(Bit), "b", Out(Bit))
    print(C0)
    c0 = C0()
    print(c0)<|MERGE_RESOLUTION|>--- conflicted
+++ resolved
@@ -393,22 +393,16 @@
     if currentDefinition:
         currentDefinitionStack.append(currentDefinition)
 
-<<<<<<< HEAD
     dct = dict(IO          = decl,
                orientation = args.get('orientation', 'vertical'), 
                alignment   = args.get('alignment', 1),
                primitive   = args.get('primitive', False),
                stateful    = args.get('stateful', False),
                simulate    = args.get('simulate'),
+               orientation = args.get('orientation', 'vertical'), 
+               alignment   = args.get('alignment', 1),
                filename    = debug_info[0],
                lineno      = debug_info[1])
-=======
-    dct = dict(IO=decl,
-               orientation=args.get('orientation', 'vertical'), 
-               alignment=args.get('alignment', 1),
-               filename = debug_info[0],
-               lineno   = debug_info[1])
->>>>>>> 5cc6ef86
 
     currentDefinition = DefineCircuitKind( name, (Circuit,), dct)
     return currentDefinition
