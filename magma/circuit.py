--- conflicted
+++ resolved
@@ -62,14 +62,16 @@
         self.placer = placer
         self._inline_verilog = []
 
-    def add_inline_verilog(self, format_str, format_args):
-        self._inline_verilog.append((format_str, format_args))
+    def add_inline_verilog(self, format_str, format_args, calling_frame):
+        self._inline_verilog.append((format_str, format_args, calling_frame))
 
     def finalize(self, defn):
         final_placer = self.placer.finalize(defn)
+        # inline logic may introduce unused instances
         with defn.open():
-            for format_str, format_args in self._inline_verilog:
-                defn.inline_verilog(format_str, **format_args)
+            for format_str, format_args, calling_frame in self._inline_verilog:
+                defn._process_inline_verilog(format_str, format_args,
+                                             calling_frame)
         return DefinitionContext(final_placer)
 
 
@@ -248,48 +250,38 @@
             assert context.placer.name == cls_name
             cls._context_ = context.finalize(cls)
         except IndexError:  # no staged placer
-<<<<<<< HEAD
-            cls._placer = Placer(cls)
-        if "_inline_verilog_" in dct:
-            cls._process_inline_verilog(dct)
-=======
             cls._context_ = DefinitionContext(Placer(cls))
->>>>>>> bcb36b5d
 
         return cls
 
-    def _process_inline_verilog(cls, dct):
-        # inline logic may introduce unused instances
-        with cls.open():
-            _inline_verilog_ = dct["_inline_verilog_"]
-            for format_str, format_args, frame in _inline_verilog_:
-                fieldnames = [fname for _, fname, _, _ in
-                              Formatter().parse(format_str) if fname]
-                for field in fieldnames:
-                    if field not in format_args:
-                        curr_frame = frame
-                        while curr_frame:
-                            try:
-                                value = eval(field, curr_frame.f_globals,
-                                             curr_frame.f_locals)
-                                # These have special handling, don't convert to
-                                # string
-                                value = _convert_values_to_verilog_str(value)
-                                value = value.replace("{", "{{")\
-                                             .replace("}", "}}")
-                                format_str = format_str.replace(f"{{{field}}}",
-                                                                value)
-                                break
-                            except NameError:
-                                prev_frame = curr_frame
-                                curr_frame = curr_frame.f_back
-                                # See
-                                # https://docs.python.org/3/library/inspect.html#the-interpreter-stack
-                                # on deleting frames
-                                del prev_frame
-
-                del frame
-                cls.inline_verilog(format_str, **format_args)
+    def _process_inline_verilog(cls, format_str, format_args, frame):
+        fieldnames = [fname for _, fname, _, _ in
+                      Formatter().parse(format_str) if fname]
+        for field in fieldnames:
+            if field not in format_args:
+                curr_frame = frame
+                while curr_frame:
+                    try:
+                        value = eval(field, curr_frame.f_globals,
+                                     curr_frame.f_locals)
+                        # These have special handling, don't convert to
+                        # string
+                        value = _convert_values_to_verilog_str(value)
+                        value = value.replace("{", "{{")\
+                                     .replace("}", "}}")
+                        format_str = format_str.replace(f"{{{field}}}",
+                                                        value)
+                        break
+                    except NameError:
+                        prev_frame = curr_frame
+                        curr_frame = curr_frame.f_back
+                        # See
+                        # https://docs.python.org/3/library/inspect.html#the-interpreter-stack
+                        # on deleting frames
+                        del prev_frame
+
+        del frame
+        cls._inline_verilog(format_str, **format_args)
 
     def __call__(cls, *largs, **kwargs):
         if get_debug_mode():
@@ -388,7 +380,7 @@
     @deprecated(msg="cls.inline_verilog is deprecated, use m.inline_verilog"
                 "instead")
     def inline_verilog(cls, inline_str, **kwargs):
-        self._inline_verilog(inline_str, **kwargs)
+        cls._inline_verilog(inline_str, **kwargs)
 
 
 @six.add_metaclass(CircuitKind)
