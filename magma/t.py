--- conflicted
+++ resolved
@@ -1,12 +1,8 @@
 import functools
 import warnings
 import enum
-<<<<<<< HEAD
 from abc import abstractmethod, ABCMeta
-=======
-from abc import abstractmethod
 from .common import deprecated
->>>>>>> d1b852ae
 from .ref import Ref, AnonRef, DefnRef, InstRef
 from .compatibility import IntegerTypes, StringTypes
 
@@ -175,7 +171,8 @@
     return T.flip()
 
 
-class MagmaProtocolMeta(ABCMeta):
+class MagmaProtocolMeta(
+):
     @abstractmethod
     def _to_magma_(cls):
         # Need way to retrieve underlying magma type
