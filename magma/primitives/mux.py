--- conflicted
+++ resolved
@@ -36,16 +36,13 @@
 
 class Mux(Generator2):
     def __init__(self, height: int, T: Type):
-<<<<<<< HEAD
-        T = magma_type(T)
-=======
         if issubclass(T, BitVector):
             T = Bits[len(T)]
         if issubclass(T, (bool, ht.Bit)):
             T = Bit
         if issubclass(T, MagmaProtocol):
             T = T._to_magma_()
->>>>>>> 1c2f42e7
+        T = magma_type(T)
         T_str = str(T).replace("(", "").replace(")", "")\
                       .replace(",", "_").replace("=", "_")\
                       .replace("[", "").replace("]", "").replace(" ", "")
