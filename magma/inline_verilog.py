from .circuit import _definition_context_stack
from .verilog_utils import value_to_verilog_name
from .t import Type
from .view import PortView
import inspect


def inline_verilog(format_str, **kwargs):
<<<<<<< HEAD
    calling_frame = inspect.currentframe().f_back

    # Return staged format because we cannot do until the circuit io has been
    # realized (during defn it is anonymous)
    # Return tuple so you can += multiple inline strings
    return ((format_str, kwargs, calling_frame), )
=======
    context = _definition_context_stack.peek()
    context.add_inline_verilog(format_str, kwargs)
>>>>>>> bcb36b5d
<|MERGE_RESOLUTION|>--- conflicted
+++ resolved
@@ -6,14 +6,7 @@
 
 
 def inline_verilog(format_str, **kwargs):
-<<<<<<< HEAD
     calling_frame = inspect.currentframe().f_back
 
-    # Return staged format because we cannot do until the circuit io has been
-    # realized (during defn it is anonymous)
-    # Return tuple so you can += multiple inline strings
-    return ((format_str, kwargs, calling_frame), )
-=======
     context = _definition_context_stack.peek()
-    context.add_inline_verilog(format_str, kwargs)
->>>>>>> bcb36b5d
+    context.add_inline_verilog(format_str, kwargs, calling_frame)