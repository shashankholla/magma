--- conflicted
+++ resolved
@@ -58,7 +58,6 @@
 def _inline_verilog(cls, inline_str, inline_value_map, **kwargs):
     format_args = {}
     for key, arg in kwargs.items():
-<<<<<<< HEAD
         if isinstance(arg, (Type, PortView)):
             # Strip extra curly braces for format
             arg = _make_inline_value(cls, inline_value_map, arg)[1:-1]
@@ -100,10 +99,6 @@
                 wire(getattr(inst, key), value)
             else:
                 wire(value, getattr(inst, key))
-=======
-        format_args[key] = convert_values_to_verilog_str(cls, arg)
-    cls.inline_verilog_strs.append(inline_str.format(**format_args))
->>>>>>> 4ec12396
 
 
 def _process_inline_verilog(cls, format_str, format_args, symbol_table):
@@ -123,19 +118,11 @@
             value = eval(field, {}, symbol_table)
         except NameError:
             continue
-<<<<<<< HEAD
         if isinstance(value, (Type, PortView)):
             # These have special handling, don't convert to string.
             value = _make_inline_value(cls, inline_value_map, value)
         format_str = format_str.replace(f"{{{field}}}", str(value))
     _inline_verilog(cls, format_str, inline_value_map, **format_args)
-=======
-        # These have special handling, don't convert to string.
-        value = convert_values_to_verilog_str(cls, value)
-        value = value.replace("{", "{{").replace("}", "}}")
-        format_str = format_str.replace(f"{{{field}}}", value)
-    _inline_verilog(cls, format_str, **format_args)
->>>>>>> 4ec12396
 
 
 class ProcessInlineVerilogPass(CircuitPass):
